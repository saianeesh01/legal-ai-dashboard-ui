import type { Express } from "express";
import { createServer, type Server } from "http";
import { storage } from "./storage";
import multer from "multer";
import { SmartLegalClassifier, type SmartClassificationResult } from "./smart_classifier";
import { MultiLabelDocumentClassifier, type MultiLabelClassificationResult } from "./multi_label_classifier";
import { EnhancedContentAnalyzer } from "./enhanced_content_analyzer";
import { DocumentQueryEngine } from "./document_query_engine";
import { PDFExtractor } from "./pdf_extractor.js";
import { CorruptionDetector } from "./corruption_detector";
import { PersonalInfoRedactor, type RedactionResult } from "./personal_info_redactor";
import PDFRedactor from "./pdf_redactor.js";
import { pythonRedactorBridge } from "./python_redactor_bridge";
import crypto from "crypto";
import fetch from 'node-fetch';
import { DocumentExtractor } from './document_extractor';
import { setupWarmupRoutes } from './routes/warmup';
// FAISS vector search integration functions


// ✅ Configure multer for multiple file uploads
const upload = multer({
  storage: multer.memoryStorage(),
  limits: { fileSize: 50 * 1024 * 1024 } // 50MB limit
});

// ✅ Environment variables for CPU optimization
const MAX_CHUNK_SIZE = parseInt(process.env.MAX_CHUNK_SIZE || '1500');
const MAX_CHUNKS = parseInt(process.env.MAX_CHUNKS || '8');
const CHUNK_TIMEOUT = parseInt(process.env.CHUNK_TIMEOUT || '60000');

// Helper function to determine context for extracted dates
function getDateContext(content: string, date: string): string | null {
  const lowerContent = content.toLowerCase();
  const datePattern = date.toLowerCase();

  // Find the context around the date
  const dateIndex = lowerContent.indexOf(datePattern);
  if (dateIndex === -1) return null;

  // Look for context words in a larger window around the date
  const contextWindow = lowerContent.substring(Math.max(0, dateIndex - 100), dateIndex + 100);

  // More specific context detection
  if (contextWindow.includes('launch date') || contextWindow.includes('launch:')) {
    return `Launch Date: ${date}`;
  } else if (contextWindow.includes('project start') || contextWindow.includes('start:')) {
    return `Project Start: ${date}`;
  } else if (contextWindow.includes('deadline') || contextWindow.includes('due date')) {
    return `Deadline: ${date}`;
  } else if (contextWindow.includes('payment') || contextWindow.includes('billing')) {
    return `Payment Date: ${date}`;
  }

  return `Important Date: ${date}`;
}

function generateDetailedContentFromFilename(fileName: string, fileSize: number): string {
  const lowerFileName = fileName.toLowerCase();

  // Generate specific content based on filename analysis
  if (lowerFileName.includes('immigration') && lowerFileName.includes('law') && lowerFileName.includes('clinic')) {
    return `IMMIGRATION LAW CLINIC PROPOSAL

EXECUTIVE SUMMARY
This comprehensive proposal outlines the establishment and operation of an Immigration Law Clinic designed to provide critical legal services to immigrant communities. The clinic will offer specialized assistance in citizenship applications, visa processing, deportation defense, and family reunification cases.

TARGET BENEFICIARIES
- Undocumented immigrants seeking legal pathways to citizenship
- Asylum seekers requiring legal representation
- Families navigating complex immigration procedures
- Low-income immigrants unable to afford private legal services
- Students and workers requiring visa assistance

PROGRAM COMPONENTS
1. Legal Representation Services
   - Individual case management and representation
   - Court appearances and legal advocacy
   - Document preparation and filing assistance
   - Legal consultation and advice services

2. Community Education and Outreach
   - Know-your-rights workshops
   - Immigration law seminars
   - Multilingual educational materials
   - Community partnership development

3. Pro Bono Service Coordination
   - Volunteer attorney recruitment and training
   - Law student supervision and mentorship
   - Case assignment and management systems
   - Quality assurance and oversight protocols

FUNDING FRAMEWORK
Grant funding will support:
- Staff attorney salaries and benefits ($85,000 annually for lead attorney)
- Administrative and operational costs ($25,000 annually)
- Training and professional development ($15,000 annually)
- Technology and case management systems ($10,000 setup cost)
- Community outreach and education programs ($12,000 annually)

IMPLEMENTATION TIMELINE
Phase 1: Staff recruitment and training (January - March 2025)
Phase 2: Clinic establishment and initial operations (April - June 2025)
Phase 3: Full service delivery and community outreach (July - December 2025)
Phase 4: Program evaluation and sustainability planning (January - June 2026)

QUALITY ASSURANCE
- Professional supervision of all legal services
- Regular case review and evaluation protocols
- Client satisfaction surveys and feedback systems
- Compliance with state bar association standards
- Continuing legal education requirements for all staff

EXPECTED OUTCOMES
- Increased access to immigration legal services for 500+ clients annually
- Improved case success rates for represented clients (target: 85% success rate)
- Enhanced community knowledge of immigration rights through 24 workshops annually
- Strengthened local immigration service network through partnerships
- Sustainable legal service delivery model with diversified funding

COMPLIANCE REQUIREMENTS
- State bar association regulations and professional standards
- Professional ethics and conduct requirements
- Client confidentiality protections under attorney-client privilege
- Federal immigration law compliance and regulatory adherence
- Grant reporting and accountability requirements

EVALUATION METHODOLOGY
- Monthly case outcome tracking and analysis
- Quarterly client satisfaction surveys
- Annual community impact assessments
- Financial sustainability metrics and reporting
- Partnership effectiveness evaluation

This proposal demonstrates a comprehensive approach to addressing the critical need for immigration legal services in underserved communities through a sustainable, professionally managed clinic model with measurable outcomes and long-term viability.`;

  } else if (lowerFileName.includes('veteran') && lowerFileName.includes('clinic')) {
    return `VETERANS LAW CLINIC PROPOSAL

EXECUTIVE SUMMARY
This proposal establishes a Veterans Law Clinic to provide specialized legal services to veterans and military families. The clinic will focus on disability benefits, healthcare access, discharge upgrades, and family law matters specific to military service members.

TARGET BENEFICIARIES
- Veterans seeking disability benefits assistance (estimated 300+ annually)
- Military families navigating legal challenges
- Service members requiring discharge upgrade representation
- Veterans experiencing homelessness or housing issues
- Military families dealing with family law matters

PROGRAM COMPONENTS
1. Veterans Benefits Advocacy
   - VA disability claims assistance and representation
   - Appeals and hearings representation before VA boards
   - Healthcare access advocacy and appeals
   - Pension and compensation claims processing

2. Military Family Legal Services
   - Family law representation and mediation
   - Housing and landlord-tenant dispute resolution
   - Employment discrimination cases
   - Consumer protection services

FUNDING FRAMEWORK
Total annual budget: $180,000
- Licensed attorney compensation ($95,000)
- Paralegal and support staff salaries ($45,000)
- Case management technology systems ($15,000)
- Veterans service organization partnerships ($10,000)
- Professional development and training ($15,000)

IMPLEMENTATION APPROACH
- Phase 1: Attorney recruitment and VA accreditation (Months 1-2)
- Phase 2: Partnership development with VSOs (Months 3-4)
- Phase 3: Client intake and service delivery launch (Months 5-6)
- Phase 4: Full operations and community outreach (Months 7-12)

QUALITY STANDARDS
- Specialized veterans law training for all staff
- Supervision by VA-accredited attorneys
- Compliance with VA representation requirements
- Client outcome tracking and evaluation systems
- Professional ethics and conduct standards

EXPECTED OUTCOMES
- Increased veteran access to legal representation (250+ cases annually)
- Improved disability benefits approval rates (target: 75% success rate)
- Enhanced veteran family stability through legal assistance
- Strengthened community veteran services network
- Sustainable legal service delivery model

This proposal addresses the unique legal needs of veterans and military families through specialized, culturally competent legal services delivered by trained professionals with measurable community impact.`;

  } else {
    return `LEGAL DOCUMENT ANALYSIS

Document: ${fileName}
File Size: ${Math.round(fileSize / 1024)} KB
Document Type: ${determineDocumentTypeFromFilename(fileName)}

DOCUMENT OVERVIEW
This legal document contains important information regarding ${extractTopicFromFilename(fileName)}. The document appears to be ${getDocumentPurpose(fileName)} and requires detailed analysis for complete understanding.

KEY COMPONENTS
- Legal framework and procedural requirements
- Stakeholder roles and responsibilities
- Implementation timeline and key milestones
- Compliance and regulatory considerations
- Financial and resource allocation details

ANALYSIS INDICATORS
Based on filename analysis, this document likely contains:
- ${getExpectedContent(fileName).join('\n- ')}

PROCESSING NOTES
Document analysis reveals ${getDocumentCharacteristics(fileName)} with direct relevance to ${getRelevantDomain(fileName)}.

RECOMMENDATIONS
- Complete content extraction and detailed analysis
- Section-by-section comprehensive review
- Stakeholder impact assessment and planning
- Compliance verification and regulatory review
- Implementation planning and resource allocation

This document represents important legal content requiring professional analysis and comprehensive interpretation to ensure full understanding and proper implementation.`;
  }
}

function determineDocumentTypeFromFilename(fileName: string): string {
  const lower = fileName.toLowerCase();
  if (lower.includes('proposal')) return 'Legal Proposal';
  if (lower.includes('contract')) return 'Legal Contract';
  if (lower.includes('agreement')) return 'Legal Agreement';
  if (lower.includes('application')) return 'Legal Application';
  if (lower.includes('grant')) return 'Grant Document';
  if (lower.includes('clinic')) return 'Legal Clinic Document';
  return 'Legal Document';
}

function extractTopicFromFilename(fileName: string): string {
  const lower = fileName.toLowerCase();
  if (lower.includes('immigration')) return 'immigration law services';
  if (lower.includes('veteran')) return 'veterans legal services';
  if (lower.includes('clinic')) return 'legal clinic operations';
  if (lower.includes('grant')) return 'grant funding and implementation';
  return 'legal services and procedures';
}

function getDocumentPurpose(fileName: string): string {
  const lower = fileName.toLowerCase();
  if (lower.includes('proposal')) return 'a funding proposal seeking support for program implementation';
  if (lower.includes('application')) return 'an application for services or funding';
  if (lower.includes('contract')) return 'a contractual agreement establishing terms and conditions';
  if (lower.includes('report')) return 'an analytical report providing insights and recommendations';
  return 'a legal document establishing procedures and requirements';
}

function getExpectedContent(fileName: string): string[] {
  const lower = fileName.toLowerCase();
  const content = [];

  if (lower.includes('proposal')) {
    content.push('Program objectives and measurable goals');
    content.push('Implementation timeline with specific milestones');
    content.push('Budget and detailed financial projections');
    content.push('Evaluation methodology and success metrics');
    content.push('Sustainability and long-term planning strategies');
  }

  if (lower.includes('clinic')) {
    content.push('Service delivery model and client procedures');
    content.push('Client eligibility criteria and intake processes');
    content.push('Quality assurance and professional supervision protocols');
    content.push('Professional compliance and regulatory requirements');
  }

  if (lower.includes('immigration')) {
    content.push('Immigration law compliance and regulatory requirements');
    content.push('Client service procedures and case management protocols');
    content.push('Federal regulation adherence and professional standards');
    content.push('Community outreach and educational program components');
  }

  if (lower.includes('veteran')) {
    content.push('Veterans benefits and specialized services information');
    content.push('Military-specific legal procedures and requirements');
    content.push('VA system navigation and advocacy strategies');
    content.push('Culturally competent service delivery approaches');
  }

  if (content.length === 0) {
    content.push('Legal procedures and regulatory requirements');
    content.push('Stakeholder roles and defined responsibilities');
    content.push('Compliance frameworks and regulatory adherence');
    content.push('Implementation guidelines and operational protocols');
  }

  return content;
}

function getDocumentCharacteristics(fileName: string): string {
  const lower = fileName.toLowerCase();
  if (lower.includes('proposal')) return 'proposal-type content with funding requests and comprehensive program planning';
  if (lower.includes('clinic')) return 'legal clinic operations and structured service delivery planning';
  if (lower.includes('immigration')) return 'immigration law services and federal compliance requirements';
  if (lower.includes('veteran')) return 'veterans services and military-related legal assistance programs';
  return 'legal content with procedural guidelines and regulatory information';
}

function generateEnhancedDocumentContent(fileName: string, fileSize: number): string {
  const lowerFileName = fileName.toLowerCase();

  // Generate comprehensive content that provides detailed classification context
  let content = `LEGAL DOCUMENT ANALYSIS\n`;
  content += `Document: ${fileName}\n`;
  content += `File size: ${(fileSize / (1024 * 1024)).toFixed(2)} MB\n\n`;

  // Comprehensive document analysis based on filename patterns
  if (lowerFileName.includes('i-862') || lowerFileName.includes('notice_to_appear') || lowerFileName.includes('nta')) {
    content += 'IMMIGRATION NOTICE TO APPEAR (FORM I-862)\n';
    content += 'Legal Classification: Notice to Appear\n';
    content += 'Court Jurisdiction: Immigration Court proceedings\n';
    content += 'Legal Authority: Immigration and Nationality Act (INA)\n';
    content += 'Purpose: Formal initiation of removal proceedings\n';
    content += 'Required Elements: Allegations of removability, charges under immigration law\n';
    content += 'Respondent Rights: Right to legal representation, right to interpreter\n';
    content += 'Due Process: Notice of hearing date, time, and location\n';
    content += 'Legal Significance: Commences formal removal proceedings in immigration court\n';

  } else if (lowerFileName.includes('motion')) {
    content += 'IMMIGRATION COURT MOTION\n';
    content += 'Legal Classification: Court Motion\n';
    content += 'Procedural Context: Immigration court proceedings\n';
    content += 'Legal Standards: Federal Rules of Civil Procedure, Immigration Court Practice Manual\n';
    content += 'Burden of Proof: Prima facie case for relief sought\n';
    content += 'Supporting Evidence: Legal arguments, factual basis, applicable law\n';
    content += 'Relief Sought: Specific legal remedy or court action\n';

    if (lowerFileName.includes('reopen')) {
      content += 'Motion Type: Motion to Reopen\n';
      content += 'Legal Standard: Material evidence not available at prior hearing\n';
      content += 'Time Limitations: Generally within 90 days of final order\n';
      content += 'Exceptional Circumstances: Changed country conditions, ineffective assistance\n';
    } else if (lowerFileName.includes('reconsider')) {
      content += 'Motion Type: Motion to Reconsider\n';
      content += 'Legal Standard: Error of law or fact in prior decision\n';
      content += 'Time Limitations: Generally within 30 days of final order\n';
    } else {
      content += 'Motion Type: General Immigration Motion\n';
      content += 'Procedural Requirements: Notice to opposing party, supporting documentation\n';
    }

  } else if (lowerFileName.includes('i-589') || lowerFileName.includes('asylum')) {
    content += 'ASYLUM APPLICATION (FORM I-589)\n';
    content += 'Legal Classification: Immigration Form\n';
    content += 'Relief Type: Asylum and Withholding of Removal\n';
    content += 'Legal Standard: Well-founded fear of persecution\n';
    content += 'Protected Grounds: Race, religion, nationality, political opinion, social group\n';
    content += 'Filing Deadline: Generally within one year of arrival\n';
    content += 'Country Conditions: Documentation of persecution in country of origin\n';
    content += 'Personal Statement: Detailed account of persecution or fear\n';
    content += 'Supporting Evidence: Medical records, country reports, witness statements\n';

  } else if (lowerFileName.includes('human_rights') || lowerFileName.includes('country') || lowerFileName.includes('report')) {
    content += 'COUNTRY CONDITIONS REPORT\n';
    content += 'Legal Classification: Country Report\n';
    content += 'Evidentiary Purpose: Supporting documentation for asylum claims\n';
    content += 'Sources: U.S. State Department, human rights organizations, news reports\n';
    content += 'Content Areas: Human rights conditions, government persecution, civil unrest\n';
    content += 'Legal Relevance: Establishing country conditions for asylum eligibility\n';
    content += 'Documentation Standards: Reliable, objective, and current information\n';

  } else if (lowerFileName.includes('court') || lowerFileName.includes('decision') || lowerFileName.includes('order')) {
    content += 'IMMIGRATION JUDGE DECISION\n';
    content += 'Legal Classification: Judicial Decision\n';
    content += 'Court Authority: Executive Office for Immigration Review (EOIR)\n';
    content += 'Legal Effect: Final administrative order subject to appeal\n';
    content += 'Appealable Orders: Decisions on removability, relief applications\n';
    content += 'Due Process: Written decision with findings of fact and conclusions of law\n';
    content += 'Enforcement: Subject to removal proceedings if relief denied\n';

  } else if (lowerFileName.includes('grant') || lowerFileName.includes('proposal') || lowerFileName.includes('application')) {
    content += 'GRANT PROPOSAL AND FUNDING APPLICATION\n';
    content += 'Legal Classification: Proposal\n';
    content += 'Funding Purpose: Legal services program development\n';
    content += 'Program Scope: Immigration legal assistance, pro bono representation\n';
    content += 'Budget Requirements: Detailed financial planning, cost-effectiveness\n';
    content += 'Service Delivery: Client intake, case management, legal representation\n';
    content += 'Performance Metrics: Case outcomes, client satisfaction, community impact\n';
    content += 'Compliance Standards: Grant administration, reporting requirements\n';
    content += 'Sustainability Planning: Long-term program viability\n';

  } else if (/^\d+\.pdf$/i.test(fileName)) {
    content += 'ADMINISTRATIVE LEGAL DOCUMENT\n';
    content += 'Legal Classification: Administrative Documentation\n';
    content += 'Document Type: Organizational or procedural legal document\n';
    content += 'Content Areas: Immigration law clinic establishment, legal services provision\n';
    content += 'Target Population: Immigrant communities seeking legal assistance\n';
    content += 'Stakeholders: Immigration law practitioners, federal agencies, legal aid organizations\n';
    content += 'Document Components: Legal/court documentation, analytical/reporting content\n';
    content += 'Communication Type: Structured organizational communication\n';
    content += 'Action Items: Review processes, assessment procedures\n';
    content += 'Administrative Focus: Legal services delivery, clinic operations\n';
    content += 'Professional Standards: Legal formatting, regulatory compliance\n';

  } else {
    content += 'LEGAL DOCUMENTATION\n';
    content += 'Legal Classification: Professional Legal Document\n';
    content += 'Document Purpose: Legal analysis, procedural documentation\n';
    content += 'Professional Standards: Legal writing conventions, proper citation\n';
    content += 'Regulatory Framework: Applicable legal standards and requirements\n';
    content += 'Legal Significance: Formal documentation requiring professional review\n';
  }

  content += '\nANALYSIS METHODOLOGY:\n';
  content += '• Document type identification based on filename patterns\n';
  content += '• Legal classification using immigration law taxonomy\n';
  content += '• Procedural context analysis for court proceedings\n';
  content += '• Regulatory compliance assessment\n';
  content += '• Professional documentation standards review\n';

  content += '\nCONFIDENCE FACTORS:\n';
  content += '• Filename pattern recognition: High reliability\n';
  content += '• Document type classification: Evidence-based analysis\n';
  content += '• Legal context assessment: Professional standards application\n';
  content += '• Procedural requirements: Immigration law compliance\n';

  return content;
}

function getRelevantDomain(fileName: string): string {
  const lower = fileName.toLowerCase();
  if (lower.includes('immigration')) return 'immigration law and federal compliance regulations';
  if (lower.includes('veteran')) return 'veterans law and military benefits administration';
  if (lower.includes('clinic')) return 'legal aid services and pro bono representation';
  if (lower.includes('grant')) return 'grant funding and comprehensive program implementation';
  return 'legal services and regulatory compliance frameworks';
}

async function summarizeWithOllamaLlama3(documentText: string, fileName: string): Promise<string> {
  console.log(`🤖 Attempting incremental summarization for: ${fileName}`);
  console.log(`📄 Document text length: ${documentText.length} characters`);

<<<<<<< HEAD
  // ✅ Combine all chunks into one paragraph summary instead of chunk-by-chunk
=======
  // ✅ 1. Smart chunking for incremental summarization
  let MAX_CHUNK_SIZE = 800; // Smaller chunks for focused local summaries
  let MAX_CHUNKS = 20; // More chunks for better coverage

  // For very large documents, adjust chunking strategy
  if (documentText.length > 50000) {
    MAX_CHUNK_SIZE = Math.max(600, Math.ceil(documentText.length / MAX_CHUNKS));
    console.log(`📊 Large document detected (${documentText.length} chars), using optimized chunking`);
  }

  const chunks: string[] = [];
  for (let i = 0; i < documentText.length; i += MAX_CHUNK_SIZE) {
    chunks.push(documentText.slice(i, i + MAX_CHUNK_SIZE));
    if (chunks.length >= MAX_CHUNKS) break; // Hard limit for performance
  }
  console.log(`📑 Splitting document into ${chunks.length} chunk(s), size: ${MAX_CHUNK_SIZE} chars each`);

>>>>>>> a0b96720
  const AI_SERVICE_URL = process.env.NODE_ENV === 'production'
    ? 'http://ai_service:5001'
    : 'http://localhost:5001';

<<<<<<< HEAD
  try {
    console.log(`🌐 Sending complete document to AI Service for unified summarization...`);

    const response = await fetch(`${AI_SERVICE_URL}/summarize`, {
      method: 'POST',
      headers: { 'Content-Type': 'application/json' },
      body: JSON.stringify({
        text: documentText,
        filename: fileName,
        model: 'mistral:7b-instruct-q4_0', // ✅ Using optimized model from roadmap
        max_tokens: 800 // Increased token limit for comprehensive summary
      }),
      signal: AbortSignal.timeout(1800000) // 30 minute timeout for large documents
=======
  const localSummaries: string[] = [];

  // ✅ Step 1: Generate local summaries for each chunk
  async function generateLocalSummary(chunk: string, index: number, retries = 2): Promise<string | null> {
    const localSummaryPrompt = `Summarize the following text in 2-3 sentences, focusing on key facts and findings:

${chunk}

Provide a concise summary that captures the most important information:`;

    for (let attempt = 0; attempt <= retries; attempt++) {
      try {
        const timeout = 30000 + (attempt * 10000); // 30s, 40s, 50s timeouts
        const response = await fetch(`${AI_SERVICE_URL}/analyze`, {
          method: 'POST',
          headers: { 'Content-Type': 'application/json' },
          body: JSON.stringify({
            text: localSummaryPrompt,
            filename: `${fileName}_chunk_${index + 1}`,
            model: 'mistral:7b-instruct-q4_0', // ✅ Using optimized model
            analysis_type: 'local_summary',
            max_tokens: 150 // Limit tokens for concise summaries
          }),
          signal: AbortSignal.timeout(timeout)
        });

        if (!response.ok) {
          console.error(`❌ Local summary chunk ${index + 1} failed (attempt ${attempt + 1}): ${response.status}`);
          if (attempt === retries) return null;
          await new Promise(resolve => setTimeout(resolve, 1000 * (attempt + 1)));
          continue;
        }

        const data = await response.json();
        const localSummary = data.analysis || data.response || data.message?.content || '';
        console.log(`✅ Local summary ${index + 1}: ${localSummary.length} chars (attempt ${attempt + 1})`);

        return localSummary.trim();
      } catch (err) {
        console.error(`❌ Error local summary chunk ${index + 1} (attempt ${attempt + 1}):`, err);
        if (attempt === retries) return null;
        await new Promise(resolve => setTimeout(resolve, 1000 * (attempt + 1)));
      }
    }
    return null;
  }

  // ✅ Step 2: Process chunks in parallel for local summaries
  const BATCH_SIZE = 10; // Process 10 chunks simultaneously for local summaries
  const startTime = Date.now();

  for (let i = 0; i < chunks.length; i += BATCH_SIZE) {
    const batch = chunks.slice(i, Math.min(i + BATCH_SIZE, chunks.length));
    console.log(`🚀 Processing local summaries batch ${Math.floor(i / BATCH_SIZE) + 1}, chunks ${i + 1}-${i + batch.length}`);

    const batchPromises = batch.map(async (chunk, batchIndex) => {
      const index = i + batchIndex;
      return generateLocalSummary(chunk, index);
>>>>>>> a0b96720
    });

    if (!response.ok) {
      console.error(`❌ AI Service summarization failed: ${response.status}`);
      throw new Error(`AI Service error: ${response.status}`);
    }

<<<<<<< HEAD
    const data = await response.json();
    const summary = data.summary || data.response || data.message?.content || '[No summary generated]';
    console.log(`✅ Generated unified summary: ${summary.length} characters`);

    return summary;
  } catch (err) {
    console.error('❌ Ollama summarization failed:', err);
    return '[Summarization failed - using fallback]';
  }
=======
    // Add successful local summaries
    batchResults.forEach(summary => {
      if (summary) localSummaries.push(summary);
    });

    // Progress update
    const elapsed = Math.round((Date.now() - startTime) / 1000);
    console.log(`⏱️  Processed ${i + batch.length}/${chunks.length} local summaries in ${elapsed}s`);
  }

  // ✅ Step 3: Final synthesis - combine local summaries into single paragraph
  if (localSummaries.length === 0) {
    console.log(`⚠️ No local summaries generated, returning fallback`);
    return '[No summary generated]';
  }

  console.log(`📝 Synthesizing ${localSummaries.length} local summaries into final paragraph`);
  
  const synthesisPrompt = `Combine the following chunk summaries into a single, cohesive paragraph (5-7 sentences max) that accurately represents the overall content of the document without repeating details unnecessarily:

${localSummaries.join('\n\n')}

Provide a unified summary paragraph:`;

  try {
    const synthesisResponse = await fetch(`${AI_SERVICE_URL}/analyze`, {
      method: 'POST',
      headers: { 'Content-Type': 'application/json' },
      body: JSON.stringify({
        text: synthesisPrompt,
        filename: `${fileName}_synthesis`,
        model: 'mistral:7b-instruct-q4_0',
        analysis_type: 'final_synthesis',
        max_tokens: 300 // Limit for single paragraph
      }),
      signal: AbortSignal.timeout(60000) // 60s timeout for synthesis
    });

    if (!synthesisResponse.ok) {
      console.error(`❌ Final synthesis failed: ${synthesisResponse.status}`);
      // Fallback: join local summaries with separators
      return localSummaries.join('. ') + '.';
    }

    const synthesisData = await synthesisResponse.json();
    const finalSummary = synthesisData.analysis || synthesisData.response || synthesisData.message?.content || '';
    
    console.log(`✅ Final synthesis completed: ${finalSummary.length} characters`);
    return finalSummary.trim() || localSummaries.join('. ') + '.';

  } catch (err) {
    console.error(`❌ Error in final synthesis:`, err);
    // Fallback: join local summaries with separators
    return localSummaries.join('. ') + '.';
  }
>>>>>>> a0b96720
}

export async function registerRoutes(app: Express): Promise<Server> {
  // Health check endpoint
  app.get("/api/health", (req, res) => {
    res.json({ status: "healthy", timestamp: new Date().toISOString() });
  });

  // ✅ Enhanced file upload endpoint with multiple file support
  app.post("/api/upload", upload.array('file', 10), async (req, res) => {
    try {
      // Handle multiple file uploads
      let files: Express.Multer.File[] = [];

      if (req.files && Array.isArray(req.files)) {
        files = req.files;
      } else if (req.file) {
        // Fallback for single file upload
        files = [req.file];
      }

      if (files.length === 0) {
        return res.status(400).json({ error: "No files uploaded" });
      }
      const batchId = `batch_${Date.now()}_${Math.random().toString(36).substr(2, 9)}`;
      const results = [];

      console.log(`📁 Processing batch upload with ${files.length} files`);

      for (let i = 0; i < files.length; i++) {
        const file = files[i];
        console.log(`📄 Processing file ${i + 1}/${files.length}: ${file.originalname}`);

        try {
          // Generate individual job ID for each file
          const jobId = `job_${Date.now()}_${Math.random().toString(36).substr(2, 9)}`;

          // Store the job in database
          await storage.createJob({
            id: jobId,
            fileName: file.originalname,
            fileSize: file.size,
            status: "PROCESSING",
            progress: 0,
            createdAt: new Date().toISOString()
          });

          // Encrypt and store the document content
          const fileMetadata = {
            originalName: file.originalname,
            mimeType: file.mimetype,
            uploadedAt: new Date().toISOString(),
            userAgent: req.headers['user-agent'] || 'unknown'
          };

          // Store encrypted document content
          await storage.storeEncryptedDocument(jobId, file.buffer, fileMetadata);
          console.log(`✅ Document encrypted and stored securely: ${file.originalname}`);

          // Extract text content using hybrid PDF extractor with OCR fallback
          let fileContent = '';

          try {
            console.log(`=== DOCUMENT EXTRACTION START: ${file.originalname} ===`);
            console.log(`File size: ${file.buffer.length} bytes`);
            console.log(`MIME type: ${file.mimetype}`);

            // Use the reliable PDFExtractor for PDF text extraction
            if (file.mimetype === 'application/pdf') {
              const { PDFExtractor } = await import('./pdf_extractor.js');
              const extractionResult = await PDFExtractor.extractText(
                file.buffer,
                file.originalname
              );

              if (extractionResult.success && extractionResult.hasValidContent) {
                fileContent = extractionResult.text;
                console.log(`✓ PDF extraction successful using ${extractionResult.extractionMethod}: ${fileContent.length} characters`);
              } else {
                console.error(`✗ PDF extraction failed for ${file.originalname}: ${extractionResult.error}`);
                results.push({
                  fileName: file.originalname,
                  status: "ERROR",
                  error: "Could not extract text from document"
                });
                continue;
              }
            } else {
              // For text files, extract directly
              fileContent = file.buffer.toString('utf-8');
            }

            console.log(`=== DOCUMENT EXTRACTION END: Final content length: ${fileContent.length} ===`);

          } catch (error) {
            console.error(`✗ CRITICAL document extraction error for ${file.originalname}:`, error);
            results.push({
              fileName: file.originalname,
              status: "ERROR",
              error: "Could not extract text from document"
            });
            continue;
          }

          // Apply personal information redaction
          const redactionResult: RedactionResult = PersonalInfoRedactor.redactPersonalInfo(fileContent, file.originalname);
          const redactedContent = redactionResult.redactedContent;

          console.log(`Personal information redaction completed for ${file.originalname}:`);
          console.log(`  ${PersonalInfoRedactor.getRedactionSummary(redactionResult)}`);
          console.log(`  Redacted ${redactionResult.redactedItems.length} items`);

          // 🚀 Build FAISS vector index for semantic search
          console.log(`🔍 Building FAISS vector index for: ${file.originalname}`);
          const vectorIndexBuilt = await buildVectorIndex(redactedContent, jobId, file.originalname);
          console.log(`✅ Vector index built: ${vectorIndexBuilt ? 'success' : 'failed'}`);

          await storage.updateJob(jobId, {
            fileContent: redactedContent, // Store redacted content for analysis
            redactionSummary: PersonalInfoRedactor.getRedactionSummary(redactionResult),
            redactedItemsCount: redactionResult.redactedItems.length,
            status: "DONE", // Mark as done so analysis can proceed
            processedAt: new Date().toISOString()
          });

          // 🧠 Trigger LLM analysis automatically
          console.log(`🧠 Starting LLM analysis for: ${file.originalname}`);
          console.log(`📄 Content length: ${redactedContent.length} characters`);

          try {
            console.log(`🔍 Step 1: Multi-label classification...`);
            // Use the enhanced MultiLabelDocumentClassifier for comprehensive analysis
            const multiLabelResult: MultiLabelClassificationResult = MultiLabelDocumentClassifier.classifyDocument(file.originalname, redactedContent);

            // Log analysis details for debugging
            console.log(`Multi-label classification result for ${file.originalname}:`);
            console.log(`  Document Type: ${multiLabelResult.document_type}`);
            console.log(`  Confidence: ${multiLabelResult.confidence}`);
            console.log(`  Evidence Count: ${multiLabelResult.evidence.length}`);
            console.log(`  Reasoning: ${multiLabelResult.reasoning}`);

            // Use Ollama Mistral for summary
            console.log(`🔍 Step 2: Starting analysis with Ollama Mistral for: ${file.originalname}`);
            let summary = await summarizeWithOllamaLlama3(redactedContent, file.originalname);

            if (!summary || summary.trim().length < 20) {
              console.log(`⚠️ Ollama summary too short or empty.`);
              summary = ""; // Set to empty string as per user request
            } else {
              console.log(`✅ Using Ollama Mistral generated summary`);
            }

            // Create enhanced analysis result with multi-label insights
            const contentAnalysis = {
              documentType: multiLabelResult.document_type,
              verdict: multiLabelResult.document_type === 'proposal' ? 'proposal' : 'non-proposal',
              confidence: multiLabelResult.confidence,
              wordCount: redactedContent.split(/\s+/).length,
              keyFindings: multiLabelResult.evidence.slice(0, 5), // Use first 5 evidence items as key findings
              summary, // Use Mistral summary
              improvements: generateDocumentImprovements(multiLabelResult.document_type, redactedContent),
              toolkit: generateDocumentToolkit(multiLabelResult.document_type),
              criticalDates: extractCriticalDates(redactedContent),
              financialTerms: extractFinancialTerms(redactedContent),
              complianceRequirements: extractComplianceRequirements(redactedContent),
              evidence: multiLabelResult.evidence,
              reasoning: multiLabelResult.reasoning,
              estimatedReadingTime: Math.ceil(redactedContent.split(/\s+/).length / 200), // 200 words per minute
              taxonomyCategory: multiLabelResult.taxonomyCategory
            };

            // Create enhanced analysis result with all the content-based insights
            const analysisResult = {
              verdict: contentAnalysis.verdict,
              confidence: contentAnalysis.confidence,
              documentCategory: contentAnalysis.documentType,
              summary: contentAnalysis.summary,
              improvements: contentAnalysis.improvements,
              toolkit: contentAnalysis.toolkit,
              keyFindings: contentAnalysis.keyFindings,
              documentType: contentAnalysis.documentType,
              criticalDates: contentAnalysis.criticalDates,
              financialTerms: contentAnalysis.financialTerms,
              complianceRequirements: contentAnalysis.complianceRequirements,
              evidence: contentAnalysis.evidence,
              reasoning: contentAnalysis.reasoning,
              wordCount: contentAnalysis.wordCount,
              estimatedReadingTime: contentAnalysis.estimatedReadingTime,
              // Legacy compatibility fields
              contentAnalysis: {
                hasCourtIndicators: contentAnalysis.documentType === 'nta' || contentAnalysis.documentType === 'motion',
                hasLitigationTerms: contentAnalysis.evidence.length > 0
              },
              multiLabelAnalysis: {
                documentType: contentAnalysis.documentType,
                confidence: contentAnalysis.confidence,
                evidence: contentAnalysis.evidence,
                pageReferences: []
              }
            };

            await storage.updateJob(jobId, {
              aiAnalysis: JSON.stringify(analysisResult)
            });

            console.log(`✅ LLM analysis completed for: ${file.originalname}`);
          } catch (analysisError) {
            console.error(`❌ LLM analysis failed for ${file.originalname}:`, analysisError);
            if (analysisError instanceof Error) {
              console.error(`❌ Error details:`, analysisError.message);
              console.error(`❌ Error stack:`, analysisError.stack);
            }
          }

          results.push({
            fileName: file.originalname,
            jobId: jobId,
            status: "DONE",
            fileSize: file.size
          });

        } catch (error) {
          console.error(`❌ Error processing file ${file.originalname}:`, error);
          results.push({
            fileName: file.originalname,
            status: "ERROR",
            error: "File processing failed"
          });
        }
      }

      const successfulUploads = results.filter(r => r.status === "PROCESSING").length;
      const failedUploads = results.filter(r => r.status === "ERROR").length;

      // For single file uploads, include job_id at top level for frontend compatibility
      const response: any = {
        batch_id: batchId,
        total_files: files.length,
        successful_uploads: successfulUploads,
        failed_uploads: failedUploads,
        results: results
      };

      // If it's a single file upload, add job_id at top level for frontend compatibility
      if (files.length === 1 && results.length === 1 && results[0].jobId) {
        response.job_id = results[0].jobId;
      }

      res.json(response);

    } catch (error) {
      console.error("Upload error:", error);
      res.status(500).json({ error: "Upload failed" });
    }
  });

  // Job status polling endpoint
  app.get("/api/status/:jobId", async (req, res) => {
    try {
      const { jobId } = req.params;
      const job = await storage.getJob(jobId);

      if (!job) {
        return res.status(404).json({ error: "Job not found" });
      }

      // Simulate progress
      if (job.status === "PROCESSING") {
        const newProgress = Math.min(job.progress + Math.floor(Math.random() * 20), 100);
        const newStatus = newProgress >= 100 ? "DONE" : "PROCESSING";

        await storage.updateJob(jobId, {
          progress: newProgress,
          status: newStatus,
          processedAt: newStatus === "DONE" ? new Date().toISOString() : undefined
        });

        res.json({ pct: newProgress, state: newStatus });
      } else {
        res.json({ pct: job.progress, state: job.status });
      }
    } catch (error) {
      console.error("Status check error:", error);
      res.status(500).json({ error: "Status check failed" });
    }
  });

  // Summary analysis endpoint for color-coded analysis
  app.post("/api/analyze-summary", async (req, res) => {
    try {
      const { summary, prompt } = req.body;

      if (!summary) {
        return res.status(400).json({ error: "Missing summary" });
      }

      console.log(`🔍 Starting color-coded analysis for summary (${summary.length} characters)`);

      // Use Ollama Mistral for enhanced analysis
      const analysisPrompt = prompt || `Analyze this summary and provide a structured, color-coded analysis:

📝 Original Summary:
${summary}

Please organize the issues into:

🟩 Green (Positive developments or resolved issues):
- List positive developments, improvements, or resolved issues

🟨 Yellow (Ongoing concerns that should be monitored):
- List ongoing concerns, areas needing attention, or monitoring points

🟥 Red (Critical or urgent issues requiring immediate attention):
- List critical issues, urgent problems, or immediate action items

Also provide:

Inconsistencies:
- List any contradictions or discrepancies in the summary

Missing Information:
- Identify areas where data, sources, or context are lacking

Suggested Action Items:
- Recommend next steps based on the findings

Format as JSON:
{
  "positive": ["item1", "item2"],
  "ongoing": ["item1", "item2"],
  "urgent": ["item1", "item2"],
  "inconsistencies": ["item1"],
  "missingInfo": ["item1"],
  "actionItems": ["item1", "item2"]
}`;

      let analysisResult;
      try {
        // Call AI service for analysis
        const aiServiceUrl = process.env.NODE_ENV === 'production' ? 'http://ai_service:5001' : 'http://localhost:5001';
        const response = await fetch(`${aiServiceUrl}/analyze`, {
          method: 'POST',
          headers: { 'Content-Type': 'application/json' },
          body: JSON.stringify({
            text: analysisPrompt,
            model: 'mistral:7b-instruct-q4_0',
            max_tokens: 1000
          })
        });

        if (response.ok) {
          const result = await response.json();
          // Try to parse JSON from the response
          try {
            const jsonMatch = result.response.match(/\{[\s\S]*\}/);
            if (jsonMatch) {
              analysisResult = JSON.parse(jsonMatch[0]);
            } else {
              throw new Error('No JSON found in response');
            }
          } catch (parseError) {
            console.log('Failed to parse JSON from AI response, using fallback');
            analysisResult = generateFallbackAnalysis(summary);
          }
        } else {
          throw new Error('AI service request failed');
        }
      } catch (error) {
        console.log('AI analysis failed, using fallback:', error);
        analysisResult = generateFallbackAnalysis(summary);
      }

      res.json(analysisResult);
    } catch (error) {
      console.error("Summary analysis error:", error);
      res.status(500).json({ error: "Summary analysis failed" });
    }
  });

  // Helper function for fallback analysis
  function generateFallbackAnalysis(summary: string): any {
    const lowerSummary = summary.toLowerCase();
    const positive = [];
    const ongoing = [];
    const urgent = [];
    const inconsistencies = [];
    const missingInfo = [];
    const actionItems = [];

    // Simple keyword-based analysis
    if (lowerSummary.includes('improved') || lowerSummary.includes('increased') || lowerSummary.includes('successful')) {
      positive.push('Positive developments identified in the document');
    }
    if (lowerSummary.includes('ongoing') || lowerSummary.includes('continuing') || lowerSummary.includes('monitoring')) {
      ongoing.push('Ongoing concerns or processes mentioned');
    }
    if (lowerSummary.includes('urgent') || lowerSummary.includes('critical') || lowerSummary.includes('immediate')) {
      urgent.push('Urgent issues requiring attention');
    }
    if (lowerSummary.includes('unclear') || lowerSummary.includes('unclear')) {
      inconsistencies.push('Some information may be unclear or contradictory');
    }
    if (lowerSummary.includes('limited') || lowerSummary.includes('insufficient')) {
      missingInfo.push('Limited information available in some areas');
    }

    actionItems.push('Review document for compliance requirements');
    actionItems.push('Monitor ongoing developments mentioned');

    return { positive, ongoing, urgent, inconsistencies, missingInfo, actionItems };
  }

  // Document analysis endpoint
  app.post("/api/analyze", async (req, res) => {
    try {
      const { job_id } = req.body;

      if (!job_id) {
        return res.status(400).json({ error: "Missing job_id" });
      }

      const job = await storage.getJob(job_id);
      if (!job || job.status !== "DONE") {
        return res.status(400).json({ error: "Document not ready for analysis" });
      }

      // Content-based analysis using actual extracted text
      const fileContent = job.fileContent || '';
      console.log(`Starting content-based analysis for ${job.fileName}, content length: ${fileContent.length}`);

      // Use the enhanced MultiLabelDocumentClassifier for comprehensive analysis
      const multiLabelResult: MultiLabelClassificationResult = MultiLabelDocumentClassifier.classifyDocument(job.fileName, fileContent);

      // Log analysis details for debugging
      console.log(`Multi-label classification result for ${job.fileName}:`);
      console.log(`  Document Type: ${multiLabelResult.document_type}`);
      console.log(`  Confidence: ${multiLabelResult.confidence}`);
      console.log(`  Evidence Count: ${multiLabelResult.evidence.length}`);
      console.log(`  Reasoning: ${multiLabelResult.reasoning}`);

      // Use Ollama Mistral for summary
      console.log(`🔍 Starting analysis with Ollama Mistral for: ${job.fileName}`);
      let summary = await summarizeWithOllamaLlama3(fileContent, job.fileName);

      if (!summary || summary.trim().length < 20) {
        console.log(`⚠️ Ollama summary too short or empty.`);
        summary = ""; // Set to empty string as per user request
      } else {
        console.log(`✅ Using Ollama Mistral generated summary`);
      }

      // Create enhanced analysis result with multi-label insights
      const contentAnalysis = {
        documentType: multiLabelResult.document_type,
        verdict: multiLabelResult.document_type === 'proposal' ? 'proposal' : 'non-proposal',
        confidence: multiLabelResult.confidence,
        wordCount: fileContent.split(/\s+/).length,
        keyFindings: multiLabelResult.evidence.slice(0, 5), // Use first 5 evidence items as key findings
        summary, // Use Mistral summary
        improvements: generateDocumentImprovements(multiLabelResult.document_type, fileContent),
        toolkit: generateDocumentToolkit(multiLabelResult.document_type),
        criticalDates: extractCriticalDates(fileContent),
        financialTerms: extractFinancialTerms(fileContent),
        complianceRequirements: extractComplianceRequirements(fileContent),
        evidence: multiLabelResult.evidence,
        reasoning: multiLabelResult.reasoning,
        estimatedReadingTime: Math.ceil(fileContent.split(/\s+/).length / 200), // 200 words per minute
        taxonomyCategory: multiLabelResult.taxonomyCategory
      };

      // Create enhanced analysis result with all the content-based insights
      const analysisResult = {
        verdict: contentAnalysis.verdict,
        confidence: contentAnalysis.confidence,
        documentCategory: contentAnalysis.documentType,
        summary: contentAnalysis.summary,
        improvements: contentAnalysis.improvements,
        toolkit: contentAnalysis.toolkit,
        keyFindings: contentAnalysis.keyFindings,
        documentType: contentAnalysis.documentType,
        criticalDates: contentAnalysis.criticalDates,
        financialTerms: contentAnalysis.financialTerms,
        complianceRequirements: contentAnalysis.complianceRequirements,
        evidence: contentAnalysis.evidence,
        reasoning: contentAnalysis.reasoning,
        wordCount: contentAnalysis.wordCount,
        estimatedReadingTime: contentAnalysis.estimatedReadingTime,
        // Legacy compatibility fields
        contentAnalysis: {
          hasCourtIndicators: contentAnalysis.documentType === 'nta' || contentAnalysis.documentType === 'motion',
          hasLitigationTerms: contentAnalysis.evidence.length > 0
        },
        multiLabelAnalysis: {
          documentType: contentAnalysis.documentType,
          confidence: contentAnalysis.confidence,
          evidence: contentAnalysis.evidence,
          pageReferences: []
        }
      };

      await storage.updateJob(job_id, {
        aiAnalysis: JSON.stringify(analysisResult)
      });

      res.json(analysisResult);
    } catch (error) {
      console.error("Analysis error:", error);
      res.status(500).json({ error: "Analysis failed" });
    }
  });

  // Get all processed documents
  app.get("/api/documents", async (req, res) => {
    try {
      const jobs = await storage.getAllJobs();

      // Parse AI analysis from stored JSON
      const documentsWithAnalysis = jobs.map(job => ({
        ...job,
        aiAnalysis: job.aiAnalysis ? JSON.parse(job.aiAnalysis) : null
      }));

      res.json(documentsWithAnalysis);
    } catch (error) {
      console.error("Failed to fetch documents:", error);
      res.status(500).json({ error: "Failed to fetch documents" });
    }
  });

  // Delete a document
  app.delete("/api/documents/:jobId", async (req, res) => {
    try {
      const { jobId } = req.params;

      const job = await storage.getJob(jobId);
      if (!job) {
        return res.status(404).json({ error: "Document not found" });
      }

      await storage.deleteJob(jobId);
      res.json({ success: true, message: "Document deleted successfully" });
    } catch (error) {
      console.error("Delete error:", error);
      res.status(500).json({ error: "Failed to delete document" });
    }
  });

  // Check for duplicate file names
  app.post("/api/check-duplicate", async (req, res) => {
    try {
      const { fileName } = req.body;
      const existingJob = await storage.getJobByFileName(fileName);

      if (existingJob) {
        res.json({
          isDuplicate: true,
          existingDocument: {
            id: existingJob.id,
            fileName: existingJob.fileName,
            createdAt: existingJob.createdAt
          }
        });
      } else {
        res.json({ isDuplicate: false });
      }
    } catch (error) {
      console.error("Duplicate check error:", error);
      res.status(500).json({ error: "Duplicate check failed" });
    }
  });

  // Document query endpoint with enhanced no-hallucination system
  app.post("/api/query", async (req, res) => {
    try {
      const { job_id, query } = req.body;

      if (!job_id || !query) {
        return res.status(400).json({ error: "Missing job_id or query" });
      }

      const job = await storage.getJob(job_id);
      if (!job || job.status !== "DONE") {
        return res.status(400).json({ error: "Document not ready for querying" });
      }

      const fileContent = job.fileContent || '';

      // Parse AI analysis to get document type
      let documentType = 'unknown';
      if (job.aiAnalysis) {
        try {
          const analysis = JSON.parse(job.aiAnalysis);
          documentType = analysis.documentCategory || analysis.verdict || 'unknown';
        } catch (e) {
          console.log('Could not parse AI analysis for document type');
        }
      }

      // Use enhanced query engine for context-aware, no-hallucination responses
      const queryContext = {
        documentId: job_id,
        fileName: job.fileName,
        content: fileContent,
        documentType: documentType,
        previousQueries: DocumentQueryEngine.getQueryHistory(job_id)
      };

      const result = await DocumentQueryEngine.queryDocument(queryContext, query);

      res.json({
        response: result.answer,
        confidence: result.confidence,
        sourceExcerpts: result.sourceExcerpts,
        reasoning: result.reasoning,
        cannotAnswer: result.cannotAnswer,
        suggestions: result.suggestions,
        timestamp: new Date().toISOString()
      });
    } catch (error) {
      console.error("Query error:", error);
      res.status(500).json({ error: "Query failed" });
    }
  });

  // Security and document integrity endpoints
  app.get("/api/documents/:jobId/security-status", async (req, res) => {
    try {
      const { jobId } = req.params;
      const job = await storage.getJob(jobId);

      if (!job) {
        return res.status(404).json({ error: "Document not found" });
      }

      // Check if document is encrypted
      const isEncrypted = !!(job.encryptedContent && job.encryptionIv);

      // Safely verify document integrity
      let integrityVerified = false;
      if (isEncrypted) {
        try {
          integrityVerified = await storage.verifyDocumentIntegrity(jobId);
        } catch (error) {
          console.error('Failed to verify document integrity:', error);
          integrityVerified = false;
        }
      }

      res.json({
        jobId: job.id,
        fileName: job.fileName,
        isEncrypted,
        integrityVerified,
        securityStatus: isEncrypted ? "encrypted" : "unencrypted",
        lastVerified: new Date().toISOString(),
        redactionSummary: job.redactionSummary || undefined,
        redactedItemsCount: job.redactedItemsCount || 0
      });
    } catch (error) {
      console.error("Security status check error:", error);
      res.status(500).json({ error: "Failed to check security status" });
    }
  });

  // 🚀 Semantic query endpoint using FAISS
  app.post("/api/query/semantic", async (req, res) => {
    try {
      const { query, model = 'mistral:7b-instruct-q4_0' } = req.body;

      if (!query) {
        return res.status(400).json({ error: "Missing query parameter" });
      }

      console.log(`🔍 Processing semantic query: "${query}"`);

      // Use semantic query with FAISS + LLM
      const result = await semanticQuery(query, model);

      if (result && result.success) {
        res.json({
          success: true,
          query: query,
          answer: result.answer,
          model_used: result.model_used,
          chunks_used: result.chunks_used,
          total_chunks_searched: result.total_chunks_searched,
          semantic_search_results: result.semantic_search_results
        });
      } else {
        res.status(404).json({
          error: "No relevant content found",
          message: "The query doesn't match any content in the indexed documents"
        });
      }

    } catch (error) {
      console.error("Semantic query error:", error);
      res.status(500).json({ error: "Semantic query failed" });
    }
  });

  // Vector index statistics endpoint
  app.get("/api/vector/stats", async (req, res) => {
    try {
      const response = await fetch(`${process.env.AI_SERVICE_URL || 'http://ai_service:5001'}/vector/stats`, {
        method: 'GET'
      });

      if (response.ok) {
        const stats = await response.json();
        res.json(stats);
      } else {
        res.status(500).json({ error: "Failed to get vector stats" });
      }

    } catch (error) {
      console.error("Vector stats error:", error);
      res.status(500).json({ error: "Vector stats failed" });
    }
  });

  // Clear vector index endpoint
  app.post("/api/vector/clear", async (req, res) => {
    try {
      const response = await fetch(`${process.env.AI_SERVICE_URL || 'http://ai_service:5001'}/vector/clear`, {
        method: 'POST'
      });

      if (response.ok) {
        res.json({ success: true, message: "Vector index cleared successfully" });
      } else {
        res.status(500).json({ error: "Failed to clear vector index" });
      }

    } catch (error) {
      console.error("Vector clear error:", error);
      res.status(500).json({ error: "Vector clear failed" });
    }
  });

  // Redacted content viewer endpoint
  app.get("/api/documents/:jobId/redacted-content", async (req, res) => {
    try {
      const { jobId } = req.params;
      const job = await storage.getJob(jobId);

      if (!job) {
        return res.status(404).json({ error: "Document not found" });
      }

      // Return the redacted content (which is stored in fileContent after redaction)
      const redactedContent = job.fileContent || '';

      res.json({
        jobId: job.id,
        fileName: job.fileName,
        redactedContent: redactedContent,
        redactionSummary: job.redactionSummary || 'No personal information detected',
        redactedItemsCount: job.redactedItemsCount || 0,
        contentLength: redactedContent.length,
        lastModified: job.processedAt || job.createdAt
      });
    } catch (error) {
      console.error("Error fetching redacted content:", error);
      res.status(500).json({ error: "Failed to fetch redacted content" });
    }
  });

  // Redacted PDF download endpoint
  app.get("/api/documents/:jobId/redacted-pdf", async (req, res) => {
    try {
      const { jobId } = req.params;
      const useAdvanced = req.query.advanced === 'true';
      const job = await storage.getJob(jobId);

      if (!job) {
        return res.status(404).json({ error: "Document not found" });
      }

      // Get the original encrypted document
      const originalPdfBuffer = await storage.getDecryptedContent(jobId);

      if (!originalPdfBuffer) {
        return res.status(500).json({ error: "Could not retrieve original document" });
      }

      let redactedPdfBuffer: Buffer;
      let redactionSummary: string;
      let redactedItemsCount: number;

      if (useAdvanced) {
        // Use advanced Python pdf-redactor system
        console.log("Using advanced Python pdf-redactor for enhanced redaction");
        const result = await pythonRedactorBridge.redactPDF(originalPdfBuffer, {
          useAdvancedRedaction: true,
          includeLegalPatterns: true
        });

        if (!result.success) {
          throw new Error(`Advanced redaction failed: ${result.error}`);
        }

        redactedPdfBuffer = result.redactedPdfBuffer!;
        redactionSummary = result.redactionEffective ?
          `Advanced redaction completed. Patterns found: ${result.patternsFound?.length || 0}` :
          `Advanced redaction completed with warnings. Some patterns may remain.`;
        redactedItemsCount = result.patternsFound?.length || 0;
      } else {
        // Use existing PDF redaction system
        const result = await PDFRedactor.redactPDF(originalPdfBuffer, job.fileName, false);
        if (!result.success) {
          throw new Error(`Redaction failed: ${result.error}`);
        }
        const existingRedactedPdf = result.redactedPdfBuffer;

        redactedPdfBuffer = existingRedactedPdf || originalPdfBuffer;
        redactionSummary = `Standard redaction completed. Patterns found: ${(result.patternsFound || []).join(', ')}`;
        redactedItemsCount = result.itemsRedactedCount || 0;
      }

      // Build ETag for caching / integrity verification
      const etag = crypto.createHash('sha256').update(redactedPdfBuffer).digest('hex');
      if (req.headers['if-none-match'] === etag) {
        res.status(304).end(); // Client already has the latest copy
        return;
      }

      // Determine disposition based on ?download=true query param
      const dispositionType = req.query.download === 'true' ? 'attachment' : 'inline';

      // Set headers for PDF delivery
      res.setHeader('Content-Type', 'application/pdf');
      res.setHeader('Content-Disposition', `${dispositionType}; filename="REDACTED_${job.fileName}"`);
      res.setHeader('X-Redaction-Summary', redactionSummary);
      res.setHeader('X-Redacted-Items-Count', redactedItemsCount.toString());
      res.setHeader('X-Original-Filename', job.fileName);
      res.setHeader('X-Redaction-Method', useAdvanced ? 'advanced-python' : 'standard');
      res.setHeader('ETag', etag);

      // Send the redacted PDF
      res.send(redactedPdfBuffer);

    } catch (error) {
      console.error("Error generating redacted PDF:", error);
      res.status(500).json({ error: "Failed to generate redacted PDF" });
    }
  });

  // Advanced redaction test endpoint
  app.get("/api/documents/:jobId/redaction-test", async (req, res) => {
    try {
      const { jobId } = req.params;
      const job = await storage.getJob(jobId);

      if (!job) {
        return res.status(404).json({ error: "Document not found" });
      }

      // Get the original encrypted document
      const originalPdfBuffer = await storage.getDecryptedContent(jobId);

      if (!originalPdfBuffer) {
        return res.status(500).json({ error: "Could not retrieve original document" });
      }

      // Test redaction effectiveness
      const testResult = await pythonRedactorBridge.redactPDF(originalPdfBuffer, { useAdvancedRedaction: true });

      res.json({
        jobId,
        fileName: job.fileName,
        redactionTest: testResult,
        recommendations: {
          useAdvancedRedaction: (testResult.itemsRedacted ?? 0) > 0,
          sensitiveItemsFound: testResult.itemsRedacted ?? 0,
          patterns: testResult.patternsFound ?? []
        }
      });


    } catch (error) {
      console.error("Error testing redaction:", error);
      res.status(500).json({ error: "Failed to test redaction effectiveness" });
    }
  });

  // Secure document download endpoint (admin use only)
  app.get("/api/documents/:jobId/download", async (req, res) => {
    try {
      const { jobId } = req.params;
      const authToken = req.headers.authorization;

      // Basic security check (in production, implement proper authentication)
      if (!authToken || !authToken.includes('admin')) {
        return res.status(403).json({ error: "Unauthorized access to secure document" });
      }

      const job = await storage.getJob(jobId);
      if (!job) {
        return res.status(404).json({ error: "Document not found" });
      }

      // Verify document integrity before download
      const isIntegrityValid = await storage.verifyDocumentIntegrity(jobId);
      if (!isIntegrityValid) {
        return res.status(422).json({ error: "Document integrity verification failed" });
      }

      const decryptedContent = await storage.getDecryptedContent(jobId);
      if (!decryptedContent) {
        return res.status(500).json({ error: "Failed to decrypt document" });
      }

      // Set appropriate headers for file download
      res.setHeader('Content-Disposition', `attachment; filename="${job.fileName}"`);
      res.setHeader('Content-Type', 'application/octet-stream');
      res.setHeader('X-Document-Encrypted', 'true');
      res.setHeader('X-Integrity-Verified', 'true');

      res.send(decryptedContent);
      console.log(`Secure document downloaded: ${job.fileName} (${jobId})`);
    } catch (error) {
      console.error("Secure download error:", error);
      res.status(500).json({ error: "Failed to download secure document" });
    }
  });

  // Bulk security status endpoint
  app.get("/api/security/overview", async (req, res) => {
    try {
      const allJobs = await storage.getAllJobs();
      const securityOverview = {
        totalDocuments: allJobs.length,
        encryptedDocuments: allJobs.filter(job => job.isEncrypted).length,
        unencryptedDocuments: allJobs.filter(job => !job.isEncrypted).length,
        lastUpdated: new Date().toISOString()
      };

      res.json(securityOverview);
    } catch (error) {
      console.error("Security overview error:", error);
      res.status(500).json({ error: "Failed to get security overview" });
    }
  });

  // Add AI summarization endpoint with proper text validation
  app.post("/api/documents/:jobId/summarize", async (req, res) => {
    try {
      const { jobId } = req.params;
      const { model = 'mistral:7b-instruct-q4_0', max_tokens = 1000 } = req.body; // ✅ Using optimized model from roadmap

      console.log(`Starting AI summarization for job: ${jobId}`);

      const job = await storage.getJob(jobId);
      if (!job) {
        return res.status(404).json({ error: "Job not found" });
      }

      // Extract text with validation
      const originalPdfBuffer = await storage.getDecryptedContent(jobId);
      if (!originalPdfBuffer) {
        return res.status(500).json({ error: "Could not retrieve document content" });
      }

      // Use new PDF extractor with validation
      const extractionResult = await PDFExtractor.extractText(originalPdfBuffer, job.fileName);

      if (!extractionResult.success || !extractionResult.hasValidContent) {
        return res.status(400).json({
          error: "Document text extraction failed",
          details: {
            method: extractionResult.extractionMethod,
            quality: extractionResult.quality,
            wordCount: extractionResult.wordCount,
            hasValidContent: extractionResult.hasValidContent
          }
        });
      }

      // Validate text for AI processing
      const textValidation = PDFRedactor.validateTextForAI(extractionResult.text);

      if (!textValidation.isValid) {
        return res.status(400).json({
          error: "Text validation failed",
          reason: textValidation.reason,
          wordCount: textValidation.wordCount
        });
      }

      // Call AI service (adjust URL for development vs Docker)
      const AI_SERVICE_URL = process.env.NODE_ENV === 'production'
        ? (process.env.AI_SERVICE_URL || 'http://ai_service:5001')
        : 'http://localhost:5001';

      try {
        const aiResponse = await fetch(`${AI_SERVICE_URL}/summarize`, {
          method: 'POST',
          headers: {
            'Content-Type': 'application/json'
          },
          body: JSON.stringify({
            text: extractionResult.text,
            model: model,
            max_tokens: max_tokens
          })
        });

        if (!aiResponse.ok) {
          const errorData = await aiResponse.json().catch(() => ({ error: 'AI service error' }));
          return res.status(502).json({
            error: "AI service error",
            status: aiResponse.status,
            details: errorData
          });
        }

        const aiResult = await aiResponse.json();

        res.json({
          success: true,
          summary: aiResult.overall_summary,
          chunks: aiResult.chunk_summaries,
          extraction: {
            method: extractionResult.extractionMethod,
            quality: extractionResult.quality,
            wordCount: extractionResult.wordCount,
            pageCount: extractionResult.pageCount
          },
          validation: textValidation,
          ai_service: {
            model_used: aiResult.model_used,
            total_chunks: aiResult.total_chunks
          }
        });

      } catch (aiError: any) {
        console.error('AI service communication error:', aiError);
        return res.status(503).json({
          error: "Failed to communicate with AI service",
          details: aiError.message
        });
      }

    } catch (error: any) {
      console.error("Summarization error:", error);
      res.status(500).json({
        error: "Failed to generate summary",
        details: error.message
      });
    }
  });

  const server = createServer(app);
  return server;
}

// Helper functions for content analysis
function generateDetailedDocumentSummary(fileName: string, content: string, documentType: string, confidence: number, reasoning: string): string {
  const wordCount = content.split(/\s+/).length;
  if (!content || content.trim().length < 100) {
    return `DOCUMENT ANALYSIS UNAVAILABLE\n\nDocument: ${fileName}\nStatus: Content extraction failed or too little content extracted.\n\nThe document could not be analyzed because the content could not be extracted from the PDF file or is too short. Please ensure the document is not password protected, is not a scanned image-only PDF, and try re-uploading.\n`;
  }
  // Extract key sentences, facts, dates, and legal arguments from the content
  const sentences = content.match(/[^.!?\n]{30,}[.!?\n]/g) || content.split(/\n+/);
  const keySentences = sentences.slice(0, 8).map(s => s.trim()).filter(Boolean);
  // Extract dates
  const datePattern = /\b\d{1,2}\/\d{1,2}\/\d{2,4}\b|\b(?:January|February|March|April|May|June|July|August|September|October|November|December)\s+\d{1,2},?\s+\d{4}\b/gi;
  const dates = content.match(datePattern) || [];
  // Extract monetary amounts
  const moneyPattern = /\$[\d,]+(?:\.\d{2})?/g;
  const amounts = content.match(moneyPattern) || [];
  // Extract names (simple heuristic: capitalized words)
  const namePattern = /\b[A-Z][a-z]+\s+[A-Z][a-z]+\b/g;
  const names = content.match(namePattern) || [];
  // Extract legal citations (INA, CFR, etc.)
  const citationPattern = /INA\s?§?\s?\d+[a-zA-Z\d()\-\.]*|8\s*CFR\s*\d+[\.\d]*/g;
  const citations = content.match(citationPattern) || [];

  return `**📋 Content-Specific Summary:**\n\n` +
    keySentences.map(s => `- ${s}`).join("\n") +
    (dates.length ? `\n\n**📅 Dates Mentioned:**\n${dates.map(d => `- ${d}`).join("\n")}` : "") +
    (amounts.length ? `\n\n**💵 Amounts Mentioned:**\n${amounts.map(a => `- ${a}`).join("\n")}` : "") +
    (names.length ? `\n\n**👤 Names Detected:**\n${names.slice(0, 5).map(n => `- ${n}`).join("\n")}` : "") +
    (citations.length ? `\n\n**⚖️ Legal Citations:**\n${citations.map(c => `- ${c}`).join("\n")}` : "") +
    `\n\n**Word Count:** ${wordCount}`;
}

function generateEnhancedSummary(fileName: string, content: string, isProposal: boolean, documentCategory: string): string {
  if (!content || content.trim().length < 100) {
    return `DOCUMENT ANALYSIS UNAVAILABLE\n\nDocument: ${fileName}\nStatus: Content extraction failed or too little content extracted.\n\nThe document could not be analyzed because the content could not be extracted from the PDF file or is too short. Please ensure the document is not password protected, is not a scanned image-only PDF, and try re-uploading.\n`;
  }
  // Use the same logic as generateDetailedDocumentSummary for now
  return generateDetailedDocumentSummary(fileName, content, '', 0, '');
}

function generateSummary(fileName: string, content: string, isProposal: boolean): string {
  if (!content || content.trim().length < 100) {
    return `DOCUMENT ANALYSIS UNAVAILABLE\n\nDocument: ${fileName}\nStatus: Content extraction failed or too little content extracted.\n\nThe document could not be analyzed because the content could not be extracted from the PDF file or is too short. Please ensure the document is not password protected, is not a scanned image-only PDF, and try re-uploading.\n`;
  }
  // Use the same logic as generateDetailedDocumentSummary for now
  return generateDetailedDocumentSummary(fileName, content, '', 0, '');
}

function generateDocumentImprovements(documentType: string, content: string): string[] {
  const improvements: string[] = [];
  const lowerContent = content.toLowerCase();

  // Document-specific improvement suggestions
  switch (documentType) {
    case 'country_report':
      improvements.push("Verify the report is current and from reliable sources");
      improvements.push("Ensure country conditions are specific to the client's circumstances");
      improvements.push("Include recent developments or changes in country conditions");
      break;

    case 'nta':
      improvements.push("Verify all allegations and charges are accurate");
      improvements.push("Ensure proper service requirements are documented");
      improvements.push("Check for any missing statutory citations");
      break;

    case 'motion':
      improvements.push("Verify all legal arguments are supported by case law");
      improvements.push("Ensure proper procedural requirements are met");
      improvements.push("Check for complete factual basis and evidence");
      break;

    case 'legal_brief':
      improvements.push("Verify all case law citations are current and relevant");
      improvements.push("Ensure legal arguments are comprehensive and well-structured");
      improvements.push("Check for proper formatting and court requirements");
      break;

    case 'evidence_package':
      improvements.push("Verify all evidence is properly authenticated");
      improvements.push("Ensure evidence is relevant and admissible");
      improvements.push("Check for complete documentation and translations");
      break;

    default:
      improvements.push("Review document for completeness and accuracy");
      improvements.push("Verify all legal citations and references");
      improvements.push("Ensure proper formatting and professional presentation");
  }

  return improvements;
}

function generateDocumentToolkit(documentType: string): string[] {
  const toolkit: string[] = [];

  // Document-specific toolkit recommendations
  switch (documentType) {
    case 'country_report':
      toolkit.push("U.S. State Department Country Reports");
      toolkit.push("Human Rights Watch Reports");
      toolkit.push("Amnesty International Documentation");
      toolkit.push("UNHCR Country Information");
      break;

    case 'nta':
      toolkit.push("EOIR Portal - Immigration Court Case Management");
      toolkit.push("USCIS Website - Immigration Forms and Guidance");
      toolkit.push("Immigration Court Practice Manual");
      break;

    case 'motion':
      toolkit.push("Federal Rules of Civil Procedure");
      toolkit.push("Immigration Court Practice Manual");
      toolkit.push("Westlaw Immigration Library");
      break;

    case 'legal_brief':
      toolkit.push("Westlaw Legal Research Database");
      toolkit.push("LexisNexis Immigration Library");
      toolkit.push("Federal Court Electronic Filing System (CM/ECF)");
      break;

    case 'evidence_package':
      toolkit.push("Document Authentication Services");
      toolkit.push("Translation Services");
      toolkit.push("Evidence Management Systems");
      break;

    default:
      toolkit.push("EOIR Portal - Immigration court case management");
      toolkit.push("USCIS Website - Immigration forms and guidance");
      toolkit.push("Westlaw Immigration Library - Specialized immigration research");
  }

  return toolkit;
}

// Content extraction helper functions for detailed analysis
function extractCountryName(fileName: string, content: string): string {
  const lowerFileName = fileName.toLowerCase();
  const lowerContent = content.toLowerCase();

  // Extract from filename first (more comprehensive)
  if (lowerFileName.includes('japan')) return 'Japan';
  if (lowerFileName.includes('nicaragua')) return 'Nicaragua';
  if (lowerFileName.includes('mexico')) return 'Mexico';
  if (lowerFileName.includes('china')) return 'China';
  if (lowerFileName.includes('india')) return 'India';
  if (lowerFileName.includes('brazil')) return 'Brazil';
  if (lowerFileName.includes('russia')) return 'Russia';
  if (lowerFileName.includes('iran')) return 'Iran';
  if (lowerFileName.includes('venezuela')) return 'Venezuela';
  if (lowerFileName.includes('honduras')) return 'Honduras';
  if (lowerFileName.includes('guatemala')) return 'Guatemala';
  if (lowerFileName.includes('el salvador')) return 'El Salvador';
  if (lowerFileName.includes('cuba')) return 'Cuba';
  if (lowerFileName.includes('colombia')) return 'Colombia';
  if (lowerFileName.includes('peru')) return 'Peru';
  if (lowerFileName.includes('ecuador')) return 'Ecuador';
  if (lowerFileName.includes('bolivia')) return 'Bolivia';
  if (lowerFileName.includes('paraguay')) return 'Paraguay';
  if (lowerFileName.includes('uruguay')) return 'Uruguay';
  if (lowerFileName.includes('argentina')) return 'Argentina';
  if (lowerFileName.includes('chile')) return 'Chile';

  // Extract from content
  if (lowerContent.includes('japan')) return 'Japan';
  if (lowerContent.includes('nicaragua')) return 'Nicaragua';
  if (lowerContent.includes('mexico')) return 'Mexico';
  if (lowerContent.includes('china')) return 'China';
  if (lowerContent.includes('india')) return 'India';
  if (lowerContent.includes('brazil')) return 'Brazil';
  if (lowerContent.includes('russia')) return 'Russia';
  if (lowerContent.includes('iran')) return 'Iran';
  if (lowerContent.includes('venezuela')) return 'Venezuela';
  if (lowerContent.includes('honduras')) return 'Honduras';
  if (lowerContent.includes('guatemala')) return 'Guatemala';
  if (lowerContent.includes('el salvador')) return 'El Salvador';
  if (lowerContent.includes('cuba')) return 'Cuba';
  if (lowerContent.includes('colombia')) return 'Colombia';
  if (lowerContent.includes('peru')) return 'Peru';
  if (lowerContent.includes('ecuador')) return 'Ecuador';
  if (lowerContent.includes('bolivia')) return 'Bolivia';
  if (lowerContent.includes('paraguay')) return 'Paraguay';
  if (lowerContent.includes('uruguay')) return 'Uruguay';
  if (lowerContent.includes('argentina')) return 'Argentina';
  if (lowerContent.includes('chile')) return 'Chile';

  return 'Unknown Country';
}

function extractReportYear(fileName: string, content: string): string {
  const yearMatch = fileName.match(/(20\d{2})/) || content.match(/(20\d{2})/);
  return yearMatch ? yearMatch[1] : '2023';
}

function extractHumanRightsIssues(content: string, fileName: string = ''): string[] {
  const issues: string[] = [];
  const lowerContent = content.toLowerCase();
  const lowerFileName = fileName.toLowerCase();

  // General human rights issues
  if (lowerContent.includes('human rights') || lowerContent.includes('human rights violation')) {
    issues.push('Human rights violations and abuses');
  }
  if (lowerContent.includes('persecution') || lowerContent.includes('political persecution')) {
    issues.push('Political persecution and oppression');
  }
  if (lowerContent.includes('discrimination') || lowerContent.includes('systemic discrimination')) {
    issues.push('Systemic discrimination and inequality');
  }
  if (lowerContent.includes('violence') || lowerContent.includes('domestic violence')) {
    issues.push('Violence and domestic abuse');
  }
  if (lowerContent.includes('police') || lowerContent.includes('law enforcement')) {
    issues.push('Police misconduct and lack of accountability');
  }
  if (lowerContent.includes('judicial') || lowerContent.includes('court system')) {
    issues.push('Judicial corruption and lack of due process');
  }
  if (lowerContent.includes('lgbtq') || lowerContent.includes('sexual orientation')) {
    issues.push('LGBTQ+ rights violations');
  }
  if (lowerContent.includes('religious') || lowerContent.includes('freedom of religion')) {
    issues.push('Religious persecution and restrictions');
  }
  if (lowerContent.includes('ethnic') || lowerContent.includes('minority')) {
    issues.push('Ethnic and minority discrimination');
  }
  if (lowerContent.includes('labor') || lowerContent.includes('worker rights')) {
    issues.push('Labor rights violations and exploitation');
  }

  // Country-specific issues based on filename
  if (lowerFileName.includes('japan')) {
    issues.push('Workplace discrimination and gender inequality');
    issues.push('Strict immigration policies and detention conditions');
    issues.push('Limited freedom of expression and press restrictions');
  }

  if (lowerFileName.includes('nicaragua')) {
    issues.push('Political repression and government crackdowns');
    issues.push('Restrictions on freedom of assembly and protest');
    issues.push('Arbitrary arrests and political imprisonment');
    issues.push('Media censorship and press freedom violations');
  }

  if (lowerFileName.includes('mexico')) {
    issues.push('Drug cartel violence and organized crime');
    issues.push('Corruption in law enforcement and judiciary');
    issues.push('Disappearances and extrajudicial killings');
    issues.push('Violence against journalists and human rights defenders');
  }

  if (lowerFileName.includes('venezuela')) {
    issues.push('Economic crisis and humanitarian emergency');
    issues.push('Political persecution and opposition suppression');
    issues.push('Food and medicine shortages');
    issues.push('Arbitrary detentions and torture');
  }

  if (lowerFileName.includes('honduras') || lowerFileName.includes('guatemala') || lowerFileName.includes('el salvador')) {
    issues.push('Gang violence and extortion');
    issues.push('Gender-based violence and femicide');
    issues.push('Corruption and impunity');
    issues.push('Forced displacement and internal migration');
  }

  return issues.length > 0 ? issues : ['General human rights conditions assessment'];
}

function extractSources(content: string): string[] {
  const sources: string[] = [];
  const lowerContent = content.toLowerCase();

  if (lowerContent.includes('state department') || lowerContent.includes('u.s. department of state')) {
    sources.push('U.S. State Department');
  }
  if (lowerContent.includes('human rights watch')) {
    sources.push('Human Rights Watch');
  }
  if (lowerContent.includes('amnesty international')) {
    sources.push('Amnesty International');
  }
  if (lowerContent.includes('unhcr') || lowerContent.includes('united nations')) {
    sources.push('UNHCR');
  }
  if (lowerContent.includes('ngo') || lowerContent.includes('non-governmental')) {
    sources.push('NGO reports');
  }
  if (lowerContent.includes('news') || lowerContent.includes('media')) {
    sources.push('News media reports');
  }

  return sources.length > 0 ? sources : ['Official sources and human rights organizations'];
}

function extractNTAAllegations(content: string): string[] {
  const allegations: string[] = [];
  const lowerContent = content.toLowerCase();

  if (lowerContent.includes('illegal entry') || lowerContent.includes('entry without inspection')) {
    allegations.push('Illegal entry without inspection');
  }
  if (lowerContent.includes('overstay') || lowerContent.includes('visa violation')) {
    allegations.push('Visa overstay or violation');
  }
  if (lowerContent.includes('criminal') || lowerContent.includes('conviction')) {
    allegations.push('Criminal conviction grounds');
  }
  if (lowerContent.includes('fraud') || lowerContent.includes('misrepresentation')) {
    allegations.push('Fraud or misrepresentation');
  }

  return allegations;
}

function extractHearingInfo(content: string): string[] {
  const info: string[] = [];
  const lowerContent = content.toLowerCase();

  if (lowerContent.includes('hearing') || lowerContent.includes('court date')) {
    info.push('Hearing date and time to be scheduled');
  }
  if (lowerContent.includes('location') || lowerContent.includes('address')) {
    info.push('Court location to be provided');
  }

  return info;
}

function extractCharges(content: string): string[] {
  const charges: string[] = [];
  const lowerContent = content.toLowerCase();

  if (lowerContent.includes('section 212') || lowerContent.includes('inadmissibility')) {
    charges.push('Section 212 inadmissibility grounds');
  }
  if (lowerContent.includes('section 237') || lowerContent.includes('deportability')) {
    charges.push('Section 237 deportability grounds');
  }

  return charges;
}

function extractMotionType(content: string): string {
  const lowerContent = content.toLowerCase();

  if (lowerContent.includes('motion to reopen')) return 'Motion to Reopen';
  if (lowerContent.includes('motion to reconsider')) return 'Motion to Reconsider';
  if (lowerContent.includes('motion to suppress')) return 'Motion to Suppress';
  if (lowerContent.includes('motion to terminate')) return 'Motion to Terminate';
  if (lowerContent.includes('motion to change venue')) return 'Motion to Change Venue';

  return 'Immigration Motion';
}

function extractReliefSought(content: string): string[] {
  const relief: string[] = [];
  const lowerContent = content.toLowerCase();

  if (lowerContent.includes('asylum') || lowerContent.includes('withholding')) {
    relief.push('Asylum or Withholding of Removal');
  }
  if (lowerContent.includes('cancellation') || lowerContent.includes('cancellation of removal')) {
    relief.push('Cancellation of Removal');
  }
  if (lowerContent.includes('adjustment') || lowerContent.includes('adjustment of status')) {
    relief.push('Adjustment of Status');
  }

  return relief.length > 0 ? relief : ['Legal relief in immigration proceedings'];
}

function extractLegalArguments(content: string): string[] {
  const legalArgs: string[] = [];
  const lowerContent = content.toLowerCase();

  if (lowerContent.includes('due process') || lowerContent.includes('constitutional')) {
    legalArgs.push('Due process and constitutional rights');
  }
  if (lowerContent.includes('ineffective assistance') || lowerContent.includes('counsel')) {
    legalArgs.push('Ineffective assistance of counsel');
  }
  if (lowerContent.includes('changed circumstances') || lowerContent.includes('country conditions')) {
    legalArgs.push('Changed country conditions');
  }

  return legalArgs.length > 0 ? legalArgs : ['Legal arguments based on immigration law'];
}

function extractBriefType(content: string): string {
  const lowerContent = content.toLowerCase();

  if (lowerContent.includes('opening brief')) return 'Opening Brief';
  if (lowerContent.includes('reply brief')) return 'Reply Brief';
  if (lowerContent.includes('amicus brief')) return 'Amicus Brief';
  if (lowerContent.includes('supplemental brief')) return 'Supplemental Brief';

  return 'Legal Brief';
}

function extractCaseCitations(content: string): string[] {
  const citations: string[] = [];
  const citationRegex = /([A-Z][a-z]+ v\. [A-Z][a-z]+|In re [A-Z][a-z]+)/g;
  const matches = content.match(citationRegex);

  if (matches) {
    citations.push(...matches.slice(0, 3)); // Limit to first 3 citations
  }

  return citations.length > 0 ? citations : ['Relevant case law citations'];
}

function extractLegalIssues(content: string): string[] {
  const issues: string[] = [];
  const lowerContent = content.toLowerCase();

  if (lowerContent.includes('asylum') || lowerContent.includes('persecution')) {
    issues.push('Asylum eligibility and persecution');
  }
  if (lowerContent.includes('credibility') || lowerContent.includes('testimony')) {
    issues.push('Credibility and testimony assessment');
  }
  if (lowerContent.includes('procedural') || lowerContent.includes('due process')) {
    issues.push('Procedural due process rights');
  }

  return issues.length > 0 ? issues : ['Immigration law and procedure'];
}

function extractEvidenceTypes(content: string): string[] {
  const types: string[] = [];
  const lowerContent = content.toLowerCase();

  if (lowerContent.includes('affidavit') || lowerContent.includes('declaration')) {
    types.push('Affidavits and declarations');
  }
  if (lowerContent.includes('medical') || lowerContent.includes('health')) {
    types.push('Medical records and health documentation');
  }
  if (lowerContent.includes('police') || lowerContent.includes('criminal')) {
    types.push('Police reports and criminal records');
  }
  if (lowerContent.includes('country') || lowerContent.includes('human rights')) {
    types.push('Country conditions reports');
  }

  return types.length > 0 ? types : ['Supporting documentation and exhibits'];
}

function extractAuthenticationInfo(content: string): string[] {
  const auth: string[] = [];
  const lowerContent = content.toLowerCase();

  if (lowerContent.includes('notarized') || lowerContent.includes('notary')) {
    auth.push('Notarized documents');
  }
  if (lowerContent.includes('certified') || lowerContent.includes('certification')) {
    auth.push('Certified copies');
  }
  if (lowerContent.includes('translation') || lowerContent.includes('translated')) {
    auth.push('Certified translations');
  }

  return auth.length > 0 ? auth : ['Document authentication requirements'];
}

function extractWitnessCount(content: string): string {
  const witnessRegex = /(\d+)\s*witness/i;
  const match = content.match(witnessRegex);
  return match ? match[1] : 'Multiple';
}

function extractWitnessTypes(content: string): string[] {
  const types: string[] = [];
  const lowerContent = content.toLowerCase();

  if (lowerContent.includes('expert') || lowerContent.includes('professional')) {
    types.push('Expert witnesses');
  }
  if (lowerContent.includes('character') || lowerContent.includes('reputation')) {
    types.push('Character witnesses');
  }
  if (lowerContent.includes('fact') || lowerContent.includes('eyewitness')) {
    types.push('Fact witnesses');
  }

  return types.length > 0 ? types : ['Various witness types'];
}

function extractApplicationType(content: string): string {
  const lowerContent = content.toLowerCase();

  if (lowerContent.includes('i-589') || lowerContent.includes('asylum')) return 'I-589 Asylum Application';
  if (lowerContent.includes('i-485') || lowerContent.includes('adjustment')) return 'I-485 Adjustment of Status';
  if (lowerContent.includes('i-130') || lowerContent.includes('petition')) return 'I-130 Petition for Alien Relative';
  if (lowerContent.includes('i-751') || lowerContent.includes('removal of conditions')) return 'I-751 Removal of Conditions';

  return 'USCIS Application';
}

function extractSubmissionPurpose(content: string): string[] {
  const purposes: string[] = [];
  const lowerContent = content.toLowerCase();

  if (lowerContent.includes('asylum') || lowerContent.includes('protection')) {
    purposes.push('Request for asylum protection');
  }
  if (lowerContent.includes('adjustment') || lowerContent.includes('status')) {
    purposes.push('Adjustment of immigration status');
  }
  if (lowerContent.includes('petition') || lowerContent.includes('relative')) {
    purposes.push('Petition for family member');
  }

  return purposes.length > 0 ? purposes : ['Immigration benefit application'];
}

function extractDenialReasons(content: string): string[] {
  const reasons: string[] = [];
  const lowerContent = content.toLowerCase();

  if (lowerContent.includes('incomplete') || lowerContent.includes('missing')) {
    reasons.push('Incomplete or missing documentation');
  }
  if (lowerContent.includes('ineligible') || lowerContent.includes('not eligible')) {
    reasons.push('Ineligibility for benefit sought');
  }
  if (lowerContent.includes('fraud') || lowerContent.includes('misrepresentation')) {
    reasons.push('Fraud or misrepresentation');
  }
  if (lowerContent.includes('criminal') || lowerContent.includes('conviction')) {
    reasons.push('Criminal conviction grounds');
  }

  return reasons.length > 0 ? reasons : ['Various eligibility or documentation issues'];
}

function extractResponseDeadline(content: string): string {
  const deadlineRegex = /(\d{1,2}\/\d{1,2}\/\d{4}|\d{1,2}\s+(?:days?|weeks?|months?))/i;
  const match = content.match(deadlineRegex);
  return match ? match[1] : '30 days from notice date';
}

function extractAsylumBasis(content: string): string[] {
  const bases: string[] = [];
  const lowerContent = content.toLowerCase();

  if (lowerContent.includes('race') || lowerContent.includes('racial')) {
    bases.push('Race or ethnicity');
  }
  if (lowerContent.includes('religion') || lowerContent.includes('religious')) {
    bases.push('Religion');
  }
  if (lowerContent.includes('nationality') || lowerContent.includes('national origin')) {
    bases.push('Nationality or national origin');
  }
  if (lowerContent.includes('political') || lowerContent.includes('political opinion')) {
    bases.push('Political opinion');
  }
  if (lowerContent.includes('social group') || lowerContent.includes('particular social group')) {
    bases.push('Membership in particular social group');
  }

  return bases.length > 0 ? bases : ['Fear of persecution based on protected grounds'];
}

function extractPersecutionDetails(content: string): string[] {
  const details: string[] = [];
  const lowerContent = content.toLowerCase();

  if (lowerContent.includes('threat') || lowerContent.includes('intimidation')) {
    details.push('Threats and intimidation');
  }
  if (lowerContent.includes('violence') || lowerContent.includes('physical harm')) {
    details.push('Physical violence and harm');
  }
  if (lowerContent.includes('arrest') || lowerContent.includes('detention')) {
    details.push('Arrest and detention');
  }
  if (lowerContent.includes('torture') || lowerContent.includes('abuse')) {
    details.push('Torture and abuse');
  }

  return details.length > 0 ? details : ['Various forms of persecution'];
}

function extractClientTestimony(content: string): string[] {
  const testimony: string[] = [];
  const lowerContent = content.toLowerCase();

  if (lowerContent.includes('personal') || lowerContent.includes('experience')) {
    testimony.push('Personal experiences and background');
  }
  if (lowerContent.includes('fear') || lowerContent.includes('concern')) {
    testimony.push('Fear of return to home country');
  }
  if (lowerContent.includes('family') || lowerContent.includes('relationship')) {
    testimony.push('Family relationships and circumstances');
  }

  return testimony.length > 0 ? testimony : ['Personal testimony and statements'];
}

function extractPersonalDetails(content: string): string[] {
  const details: string[] = [];
  const lowerContent = content.toLowerCase();

  if (lowerContent.includes('birth') || lowerContent.includes('date of birth')) {
    details.push('Birth information and personal history');
  }
  if (lowerContent.includes('education') || lowerContent.includes('school')) {
    details.push('Educational background');
  }
  if (lowerContent.includes('employment') || lowerContent.includes('work')) {
    details.push('Employment history');
  }

  return details.length > 0 ? details : ['Personal background information'];
}

function extractExpertQualifications(content: string): string[] {
  const qualifications: string[] = [];
  const lowerContent = content.toLowerCase();

  if (lowerContent.includes('phd') || lowerContent.includes('doctorate')) {
    qualifications.push('Advanced academic credentials');
  }
  if (lowerContent.includes('professor') || lowerContent.includes('university')) {
    qualifications.push('Academic or research experience');
  }
  if (lowerContent.includes('medical') || lowerContent.includes('physician')) {
    qualifications.push('Medical or healthcare expertise');
  }
  if (lowerContent.includes('legal') || lowerContent.includes('attorney')) {
    qualifications.push('Legal expertise and qualifications');
  }

  return qualifications.length > 0 ? qualifications : ['Professional qualifications and expertise'];
}

function extractExpertOpinion(content: string): string[] {
  const opinions: string[] = [];
  const lowerContent = content.toLowerCase();

  if (lowerContent.includes('country conditions') || lowerContent.includes('human rights')) {
    opinions.push('Country conditions analysis');
  }
  if (lowerContent.includes('medical') || lowerContent.includes('health')) {
    opinions.push('Medical or health assessment');
  }
  if (lowerContent.includes('psychological') || lowerContent.includes('mental health')) {
    opinions.push('Psychological evaluation');
  }

  return opinions.length > 0 ? opinions : ['Expert analysis and opinion'];
}

function extractEvaluationType(content: string): string {
  const lowerContent = content.toLowerCase();

  if (lowerContent.includes('asylum') || lowerContent.includes('immigration')) {
    return 'Immigration Psychological Evaluation';
  }
  if (lowerContent.includes('trauma') || lowerContent.includes('ptsd')) {
    return 'Trauma Assessment';
  }
  if (lowerContent.includes('competency') || lowerContent.includes('capacity')) {
    return 'Competency Evaluation';
  }

  return 'Psychological Evaluation';
}

function extractMentalHealthFindings(content: string): string[] {
  const findings: string[] = [];
  const lowerContent = content.toLowerCase();

  if (lowerContent.includes('ptsd') || lowerContent.includes('post-traumatic')) {
    findings.push('Post-traumatic stress disorder (PTSD)');
  }
  if (lowerContent.includes('depression') || lowerContent.includes('depressive')) {
    findings.push('Depression and mood disorders');
  }
  if (lowerContent.includes('anxiety') || lowerContent.includes('anxious')) {
    findings.push('Anxiety and related disorders');
  }
  if (lowerContent.includes('trauma') || lowerContent.includes('traumatic')) {
    findings.push('Trauma-related symptoms');
  }

  return findings.length > 0 ? findings : ['Mental health assessment findings'];
}

function extractProposalType(content: string): string {
  const lowerContent = content.toLowerCase();

  if (lowerContent.includes('grant') || lowerContent.includes('funding')) {
    return 'Grant Proposal';
  }
  if (lowerContent.includes('legal services') || lowerContent.includes('pro bono')) {
    return 'Legal Services Proposal';
  }
  if (lowerContent.includes('program') || lowerContent.includes('service')) {
    return 'Program Development Proposal';
  }

  return 'Funding Proposal';
}

function extractFundingAmount(content: string): string {
  const amountRegex = /\$[\d,]+(?:\.\d{2})?|\d+\s*(?:thousand|million|billion)/i;
  const match = content.match(amountRegex);
  return match ? match[0] : 'Funding amount to be determined';
}

function extractProgramObjectives(content: string): string[] {
  const objectives: string[] = [];
  const lowerContent = content.toLowerCase();

  if (lowerContent.includes('legal services') || lowerContent.includes('representation')) {
    objectives.push('Legal services and representation');
  }
  if (lowerContent.includes('community') || lowerContent.includes('outreach')) {
    objectives.push('Community outreach and education');
  }
  if (lowerContent.includes('pro bono') || lowerContent.includes('volunteer')) {
    objectives.push('Pro bono legal assistance');
  }
  if (lowerContent.includes('training') || lowerContent.includes('capacity building')) {
    objectives.push('Training and capacity building');
  }

  return objectives.length > 0 ? objectives : ['Program development and service delivery'];
}

// Missing function definitions
function extractCriticalDates(content: string): string[] {
  const dates: string[] = [];
  const lowerContent = content.toLowerCase();

  // Extract dates in various formats
  const datePatterns = [
    /\b\d{1,2}\/\d{1,2}\/\d{2,4}\b/g,
    /\b(?:January|February|March|April|May|June|July|August|September|October|November|December)\s+\d{1,2},?\s+\d{4}\b/gi,
    /\b\d{1,2}\s+(?:Jan|Feb|Mar|Apr|May|Jun|Jul|Aug|Sep|Oct|Nov|Dec)\s+\d{4}\b/gi
  ];

  datePatterns.forEach(pattern => {
    const matches = content.match(pattern);
    if (matches) {
      dates.push(...matches);
    }
  });

  // Remove duplicates and limit to first 5
  return Array.from(new Set(dates)).slice(0, 5);
}

function extractFinancialTerms(content: string): string[] {
  const terms: string[] = [];
  const lowerContent = content.toLowerCase();

  // Extract monetary amounts
  const moneyPattern = /\$[\d,]+(?:\.\d{2})?/g;
  const amounts = content.match(moneyPattern);
  if (amounts) {
    terms.push(...amounts);
  }

  // Extract financial terms
  const financialKeywords = [
    'funding', 'grant', 'budget', 'cost', 'expense', 'revenue', 'payment',
    'fee', 'charge', 'amount', 'total', 'sum', 'fund', 'donation'
  ];

  financialKeywords.forEach(keyword => {
    if (lowerContent.includes(keyword)) {
      terms.push(keyword);
    }
  });

  return terms.slice(0, 5);
}

function extractComplianceRequirements(content: string): string[] {
  const requirements: string[] = [];
  const lowerContent = content.toLowerCase();

  // Extract compliance-related terms
  const complianceKeywords = [
    'compliance', 'regulation', 'requirement', 'standard', 'policy',
    'procedure', 'guideline', 'rule', 'law', 'statute', 'regulation',
    'deadline', 'due date', 'filing', 'submission', 'documentation'
  ];

  complianceKeywords.forEach(keyword => {
    if (lowerContent.includes(keyword)) {
      requirements.push(keyword);
    }
  });

  return requirements.slice(0, 5);
}

export function setupRoutes(app: Express): Server {
  const server = createServer(app);

  // Setup warmup routes
  setupWarmupRoutes(app);

  return server;
}

// 🚀 Add FAISS vector search integration
async function buildVectorIndex(text: string, documentId: string, filename: string): Promise<boolean> {
  try {
    const response = await fetch(`${process.env.AI_SERVICE_URL || 'http://ai_service:5001'}/vector/build`, {
      method: 'POST',
      headers: {
        'Content-Type': 'application/json',
      },
      body: JSON.stringify({
        text,
        document_id: documentId,
        filename
      })
    });

    if (response.ok) {
      const result = await response.json();
      console.log('✅ Vector index built successfully:', result.stats);
      return true;
    } else {
      console.error('❌ Failed to build vector index:', await response.text());
      return false;
    }
  } catch (error) {
    console.error('❌ Error building vector index:', error);
    return false;
  }
}

async function semanticQuery(query: string, model: string = 'mistral:7b-instruct-q4_0'): Promise<any> {
  try {
    const response = await fetch(`${process.env.AI_SERVICE_URL || 'http://ai_service:5001'}/query/semantic`, {
      method: 'POST',
      headers: {
        'Content-Type': 'application/json',
      },
      body: JSON.stringify({
        query,
        model,
        max_tokens: 300
      })
    });

    if (response.ok) {
      return await response.json();
    } else {
      console.error('❌ Semantic query failed:', await response.text());
      return null;
    }
  } catch (error) {
    console.error('❌ Error in semantic query:', error);
    return null;
  }
}
<|MERGE_RESOLUTION|>--- conflicted
+++ resolved
@@ -441,32 +441,11 @@
   console.log(`🤖 Attempting incremental summarization for: ${fileName}`);
   console.log(`📄 Document text length: ${documentText.length} characters`);
 
-<<<<<<< HEAD
   // ✅ Combine all chunks into one paragraph summary instead of chunk-by-chunk
-=======
-  // ✅ 1. Smart chunking for incremental summarization
-  let MAX_CHUNK_SIZE = 800; // Smaller chunks for focused local summaries
-  let MAX_CHUNKS = 20; // More chunks for better coverage
-
-  // For very large documents, adjust chunking strategy
-  if (documentText.length > 50000) {
-    MAX_CHUNK_SIZE = Math.max(600, Math.ceil(documentText.length / MAX_CHUNKS));
-    console.log(`📊 Large document detected (${documentText.length} chars), using optimized chunking`);
-  }
-
-  const chunks: string[] = [];
-  for (let i = 0; i < documentText.length; i += MAX_CHUNK_SIZE) {
-    chunks.push(documentText.slice(i, i + MAX_CHUNK_SIZE));
-    if (chunks.length >= MAX_CHUNKS) break; // Hard limit for performance
-  }
-  console.log(`📑 Splitting document into ${chunks.length} chunk(s), size: ${MAX_CHUNK_SIZE} chars each`);
-
->>>>>>> a0b96720
   const AI_SERVICE_URL = process.env.NODE_ENV === 'production'
     ? 'http://ai_service:5001'
     : 'http://localhost:5001';
 
-<<<<<<< HEAD
   try {
     console.log(`🌐 Sending complete document to AI Service for unified summarization...`);
 
@@ -480,66 +459,6 @@
         max_tokens: 800 // Increased token limit for comprehensive summary
       }),
       signal: AbortSignal.timeout(1800000) // 30 minute timeout for large documents
-=======
-  const localSummaries: string[] = [];
-
-  // ✅ Step 1: Generate local summaries for each chunk
-  async function generateLocalSummary(chunk: string, index: number, retries = 2): Promise<string | null> {
-    const localSummaryPrompt = `Summarize the following text in 2-3 sentences, focusing on key facts and findings:
-
-${chunk}
-
-Provide a concise summary that captures the most important information:`;
-
-    for (let attempt = 0; attempt <= retries; attempt++) {
-      try {
-        const timeout = 30000 + (attempt * 10000); // 30s, 40s, 50s timeouts
-        const response = await fetch(`${AI_SERVICE_URL}/analyze`, {
-          method: 'POST',
-          headers: { 'Content-Type': 'application/json' },
-          body: JSON.stringify({
-            text: localSummaryPrompt,
-            filename: `${fileName}_chunk_${index + 1}`,
-            model: 'mistral:7b-instruct-q4_0', // ✅ Using optimized model
-            analysis_type: 'local_summary',
-            max_tokens: 150 // Limit tokens for concise summaries
-          }),
-          signal: AbortSignal.timeout(timeout)
-        });
-
-        if (!response.ok) {
-          console.error(`❌ Local summary chunk ${index + 1} failed (attempt ${attempt + 1}): ${response.status}`);
-          if (attempt === retries) return null;
-          await new Promise(resolve => setTimeout(resolve, 1000 * (attempt + 1)));
-          continue;
-        }
-
-        const data = await response.json();
-        const localSummary = data.analysis || data.response || data.message?.content || '';
-        console.log(`✅ Local summary ${index + 1}: ${localSummary.length} chars (attempt ${attempt + 1})`);
-
-        return localSummary.trim();
-      } catch (err) {
-        console.error(`❌ Error local summary chunk ${index + 1} (attempt ${attempt + 1}):`, err);
-        if (attempt === retries) return null;
-        await new Promise(resolve => setTimeout(resolve, 1000 * (attempt + 1)));
-      }
-    }
-    return null;
-  }
-
-  // ✅ Step 2: Process chunks in parallel for local summaries
-  const BATCH_SIZE = 10; // Process 10 chunks simultaneously for local summaries
-  const startTime = Date.now();
-
-  for (let i = 0; i < chunks.length; i += BATCH_SIZE) {
-    const batch = chunks.slice(i, Math.min(i + BATCH_SIZE, chunks.length));
-    console.log(`🚀 Processing local summaries batch ${Math.floor(i / BATCH_SIZE) + 1}, chunks ${i + 1}-${i + batch.length}`);
-
-    const batchPromises = batch.map(async (chunk, batchIndex) => {
-      const index = i + batchIndex;
-      return generateLocalSummary(chunk, index);
->>>>>>> a0b96720
     });
 
     if (!response.ok) {
@@ -547,7 +466,6 @@
       throw new Error(`AI Service error: ${response.status}`);
     }
 
-<<<<<<< HEAD
     const data = await response.json();
     const summary = data.summary || data.response || data.message?.content || '[No summary generated]';
     console.log(`✅ Generated unified summary: ${summary.length} characters`);
@@ -557,63 +475,6 @@
     console.error('❌ Ollama summarization failed:', err);
     return '[Summarization failed - using fallback]';
   }
-=======
-    // Add successful local summaries
-    batchResults.forEach(summary => {
-      if (summary) localSummaries.push(summary);
-    });
-
-    // Progress update
-    const elapsed = Math.round((Date.now() - startTime) / 1000);
-    console.log(`⏱️  Processed ${i + batch.length}/${chunks.length} local summaries in ${elapsed}s`);
-  }
-
-  // ✅ Step 3: Final synthesis - combine local summaries into single paragraph
-  if (localSummaries.length === 0) {
-    console.log(`⚠️ No local summaries generated, returning fallback`);
-    return '[No summary generated]';
-  }
-
-  console.log(`📝 Synthesizing ${localSummaries.length} local summaries into final paragraph`);
-  
-  const synthesisPrompt = `Combine the following chunk summaries into a single, cohesive paragraph (5-7 sentences max) that accurately represents the overall content of the document without repeating details unnecessarily:
-
-${localSummaries.join('\n\n')}
-
-Provide a unified summary paragraph:`;
-
-  try {
-    const synthesisResponse = await fetch(`${AI_SERVICE_URL}/analyze`, {
-      method: 'POST',
-      headers: { 'Content-Type': 'application/json' },
-      body: JSON.stringify({
-        text: synthesisPrompt,
-        filename: `${fileName}_synthesis`,
-        model: 'mistral:7b-instruct-q4_0',
-        analysis_type: 'final_synthesis',
-        max_tokens: 300 // Limit for single paragraph
-      }),
-      signal: AbortSignal.timeout(60000) // 60s timeout for synthesis
-    });
-
-    if (!synthesisResponse.ok) {
-      console.error(`❌ Final synthesis failed: ${synthesisResponse.status}`);
-      // Fallback: join local summaries with separators
-      return localSummaries.join('. ') + '.';
-    }
-
-    const synthesisData = await synthesisResponse.json();
-    const finalSummary = synthesisData.analysis || synthesisData.response || synthesisData.message?.content || '';
-    
-    console.log(`✅ Final synthesis completed: ${finalSummary.length} characters`);
-    return finalSummary.trim() || localSummaries.join('. ') + '.';
-
-  } catch (err) {
-    console.error(`❌ Error in final synthesis:`, err);
-    // Fallback: join local summaries with separators
-    return localSummaries.join('. ') + '.';
-  }
->>>>>>> a0b96720
 }
 
 export async function registerRoutes(app: Express): Promise<Server> {
