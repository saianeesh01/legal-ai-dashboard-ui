--- conflicted
+++ resolved
@@ -185,22 +185,19 @@
             (pdfjsLib as any).GlobalWorkerOptions.workerSrc = workerPath;
           }
         } catch (workerError) {
-<<<<<<< HEAD
-=======
-
->>>>>>> d6163095
+
           if (workerError instanceof Error) {
             console.warn('Could not set PDF.js worker, proceeding without:', workerError.message);
           } else {
             console.warn('Could not set PDF.js worker, proceeding without:', workerError);
           }
-<<<<<<< HEAD
-=======
+
+
 
           console.warn('Could not set PDF.js worker, proceeding without:', 
             workerError instanceof Error ? workerError.message : String(workerError));
 
->>>>>>> d6163095
+
         }
 
         // Convert Buffer → Uint8Array
